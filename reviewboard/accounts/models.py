--- conflicted
+++ resolved
@@ -252,7 +252,6 @@
         return True
 
 
-<<<<<<< HEAD
 def _get_profile(self):
     """Returns the profile for the User.
 
@@ -264,9 +263,7 @@
 
     return self._profile
 
-User.is_profile_visible = _is_user_profile_visible
-User.get_profile = _get_profile
-=======
+
 def _get_site_profile(self, local_site):
     """Returns the LocalSiteProfile for a given LocalSite for the User.
 
@@ -286,6 +283,6 @@
 
 
 User.is_profile_visible = _is_user_profile_visible
+User.get_profile = _get_profile
 User.get_site_profile = _get_site_profile
->>>>>>> 74703017
 User._meta.ordering = ('username',)