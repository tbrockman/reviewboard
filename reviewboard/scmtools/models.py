from __future__ import unicode_literals

from django.contrib.auth.models import User
from django.core.cache import cache
from django.core.exceptions import ImproperlyConfigured, ValidationError
from django.db import models
from django.utils.encoding import python_2_unicode_compatible
from django.utils.http import urlquote
from django.utils.translation import ugettext_lazy as _
from djblets.cache.backend import cache_memoize, make_cache_key
from djblets.db.fields import JSONField
from djblets.log import log_timed

from reviewboard.hostingsvcs.models import HostingServiceAccount
from reviewboard.scmtools.managers import RepositoryManager, ToolManager
from reviewboard.scmtools.signals import (checked_file_exists,
                                          checking_file_exists,
                                          fetched_file, fetching_file)
from reviewboard.site.models import LocalSite


@python_2_unicode_compatible
class Tool(models.Model):
    name = models.CharField(max_length=32, unique=True)
    class_name = models.CharField(max_length=128, unique=True)

    objects = ToolManager()

    # Templates can't access variables on a class properly. It'll attempt to
    # instantiate the class, which will fail without the necessary parameters.
    # So, we use these as convenient wrappers to do what the template can't do.
    supports_authentication = property(
        lambda x: x.scmtool_class.supports_authentication)
    supports_raw_file_urls = property(
        lambda x: x.scmtool_class.supports_raw_file_urls)
    supports_ticket_auth = property(
        lambda x: x.scmtool_class.supports_ticket_auth)
    supports_pending_changesets = property(
        lambda x: x.scmtool_class.supports_pending_changesets)
    field_help_text = property(
        lambda x: x.scmtool_class.field_help_text)

    def __str__(self):
        return self.name

    def get_scmtool_class(self):
        if not hasattr(self, '_scmtool_class'):
            path = self.class_name
            i = path.rfind('.')
            module, attr = path[:i], path[i + 1:]

            try:
                mod = __import__(module, {}, {}, [attr])
            except ImportError as e:
                raise ImproperlyConfigured(
                    'Error importing SCM Tool %s: "%s"' % (module, e))

            try:
                self._scmtool_class = getattr(mod, attr)
            except AttributeError:
                raise ImproperlyConfigured(
                    'Module "%s" does not define a "%s" SCM Tool'
                    % (module, attr))

        return self._scmtool_class
    scmtool_class = property(get_scmtool_class)

    class Meta:
        ordering = ("name",)


@python_2_unicode_compatible
class Repository(models.Model):
    name = models.CharField(max_length=64)
    path = models.CharField(max_length=255)
    mirror_path = models.CharField(max_length=255, blank=True)
    raw_file_url = models.CharField(
        _('Raw file URL mask'),
        max_length=255,
        blank=True,
        help_text=_("A URL mask used to check out a particular revision of a "
                    "file using HTTP. This is needed for repository types "
                    "that can't access remote files natively. "
                    "Use <tt>&lt;revision&gt;</tt> and "
                    "<tt>&lt;filename&gt;</tt> in the URL in place of the "
                    "revision and filename parts of the path."))
    username = models.CharField(max_length=32, blank=True)
    password = models.CharField(max_length=128, blank=True)
    extra_data = JSONField(null=True)

    tool = models.ForeignKey(Tool, related_name="repositories")
    hosting_account = models.ForeignKey(
        HostingServiceAccount,
        related_name='repositories',
        verbose_name=_('Hosting service account'),
        blank=True,
        null=True)

    bug_tracker = models.CharField(
        _('Bug tracker URL'),
        max_length=256,
        blank=True,
        help_text=_("This should be the full path to a bug in the bug tracker "
                    "for this repository, using '%s' in place of the bug ID."))
    encoding = models.CharField(
        max_length=32,
        blank=True,
        help_text=_("The encoding used for files in this repository. This is "
                    "an advanced setting and should only be used if you're "
                    "sure you need it."))
    visible = models.BooleanField(
        _('Show this repository'),
        default=True,
        help_text=_('Use this to control whether or not a repository is '
                    'shown when creating new review requests. Existing '
                    'review requests are unaffected.'))

    # Access control
    local_site = models.ForeignKey(LocalSite,
                                   verbose_name=_('Local site'),
                                   blank=True,
                                   null=True)
    public = models.BooleanField(
        _('publicly accessible'),
        default=True,
        help_text=_('Review requests and files on public repositories are '
                    'visible to anyone. Private repositories must explicitly '
                    'list the users and groups that can access them.'))

    users = models.ManyToManyField(
        User,
        limit_choices_to={'is_active': True},
        blank=True,
        related_name='repositories',
        verbose_name=_('Users with access'),
        help_text=_('A list of users with explicit access to the repository.'))
    review_groups = models.ManyToManyField(
        'reviews.Group',
        limit_choices_to={'invite_only': True},
        blank=True,
        related_name='repositories',
        verbose_name=_('Review groups with access'),
        help_text=_('A list of invite-only review groups whose members have '
                    'explicit access to the repository.'))

    objects = RepositoryManager()

    BRANCHES_CACHE_PERIOD = 60 * 5  # 5 minutes
    COMMITS_CACHE_PERIOD = 60 * 60 * 24  # 1 day

    def get_scmtool(self):
        cls = self.tool.get_scmtool_class()
        return cls(self)

    @property
    def hosting_service(self):
        if self.hosting_account:
            return self.hosting_account.service

        return None

    @property
    def supports_post_commit(self):
        """Whether or not this repository supports post-commit creation.

        If this is True, the get_branches and get_commits methods will be
        implemented to fetch information about the committed revisions, and
        get_change will be implemented to fetch the actual diff. This is used
        by ReviewRequest.update_from_commit_id.
        """
        hosting_service = self.hosting_service
        if hosting_service:
            return hosting_service.supports_post_commit
        else:
            return self.get_scmtool().supports_post_commit

    def get_credentials(self):
        """Returns the credentials for this repository.

        This returns a dictionary with 'username' and 'password' keys.
        By default, these will be the values stored for the repository,
        but if a hosting service is used and the repository doesn't have
        values for one or both of these, the hosting service's credentials
        (if available) will be used instead.
        """
        username = self.username
        password = self.password

        if self.hosting_account and self.hosting_account.service:
            username = username or self.hosting_account.username
            password = password or self.hosting_account.service.get_password()

        return {
            'username': username,
            'password': password,
        }

    def get_file(self, path, revision, base_commit_id=None, request=None):
        """Returns a file from the repository.

        This will attempt to retrieve the file from the repository. If the
        repository is backed by a hosting service, it will go through that.
        Otherwise, it will attempt to directly access the repository.
        """
        # We wrap the result of get_file in a list and then return the first
        # element after getting the result from the cache. This prevents the
        # cache backend from converting to unicode, since we're no longer
        # passing in a string and the cache backend doesn't recursively look
        # through the list in order to convert the elements inside.
        #
        # Basically, this fixes the massive regressions introduced by the
        # Django unicode changes.
        return cache_memoize(
            self._make_file_cache_key(path, revision, base_commit_id),
            lambda: [self._get_file_uncached(path, revision, base_commit_id,
                                             request)],
            large_data=True)[0]

    def get_file_exists(self, path, revision, base_commit_id=None,
                        request=None):
        """Returns whether or not a file exists in the repository.

        If the repository is backed by a hosting service, this will go
        through that. Otherwise, it will attempt to directly access the
        repository.

        The result of this call will be cached, making future lookups
        of this path and revision on this repository faster.
        """
        key = self._make_file_exists_cache_key(path, revision, base_commit_id)

        if cache.get(make_cache_key(key)) == '1':
            return True

        exists = self._get_file_exists_uncached(path, revision,
                                                base_commit_id, request)

        if exists:
            cache_memoize(key, lambda: '1')

        return exists

    def get_branches(self):
        """Returns a list of branches."""
        hosting_service = self.hosting_service

        cache_key = make_cache_key('repository-branches:%s' % self.pk)
        if hosting_service:
            branches_callable = lambda: hosting_service.get_branches(self)
        else:
            branches_callable = self.get_scmtool().get_branches

        return cache_memoize(cache_key, branches_callable,
                             self.BRANCHES_CACHE_PERIOD)

    def get_commit_cache_key(self, commit):
        return 'repository-commit:%s:%s' % (self.pk, commit)

    def get_commits(self, start=None):
        """Returns a list of commits.

        This is paginated via the 'start' parameter. Any exceptions are
        expected to be handled by the caller.
        """
        hosting_service = self.hosting_service

        cache_key = make_cache_key('repository-commits:%s:%s' % (self.pk, start))
        if hosting_service:
            commits_callable = lambda: hosting_service.get_commits(self, start)
        else:
            commits_callable = lambda: self.get_scmtool().get_commits(start)

        # We cache both the entire list for 'start', as well as each individual
        # commit. This allows us to reduce API load when people are looking at
        # the "new review request" page more frequently than they're pushing
        # code, and will usually save 1 API request when they go to actually
        # create a new review request.
        commits = cache_memoize(cache_key, commits_callable)

        for commit in commits:
            cache.set(self.get_commit_cache_key(commit.id),
                      commit, self.COMMITS_CACHE_PERIOD)

        return commits

    def get_change(self, revision):
        """Get an individual change.

        This returns a tuple of (commit message, diff).
        """
        hosting_service = self.hosting_service

        if hosting_service:
            return hosting_service.get_change(self, revision)
        else:
            return self.get_scmtool().get_change(revision)

    def is_accessible_by(self, user):
        """Returns whether or not the user has access to the repository.

        The repository is accessibly by the user if it is public or
        the user has access to it (either by being explicitly on the allowed
        users list, or by being a member of a review group on that list).
        """
        if self.local_site and not self.local_site.is_accessible_by(user):
            return False

        return (self.public or
                (user.is_authenticated() and
                 (self.review_groups.filter(users__pk=user.pk).count() > 0 or
                  self.users.filter(pk=user.pk).count() > 0)))

    def is_mutable_by(self, user):
        """Returns whether or not the user can modify or delete the repository.

        The repository is mutable by the user if the user is an administrator
        with proper permissions or the repository is part of a LocalSite and
        the user has permissions to modify it.
        """
        return user.has_perm('scmtools.change_repository', self.local_site)

    def __str__(self):
        return self.name

    def _make_file_cache_key(self, path, revision, base_commit_id):
        """Makes a cache key for fetched files."""
        return "file:%s:%s:%s:%s" % (self.pk, urlquote(path),
                                     urlquote(revision),
                                     urlquote(base_commit_id or ''))

    def _make_file_exists_cache_key(self, path, revision, base_commit_id):
        """Makes a cache key for file existence checks."""
        return "file-exists:%s:%s:%s:%s" % (self.pk, urlquote(path),
                                            urlquote(revision),
                                            urlquote(base_commit_id or ''))

    def _get_file_uncached(self, path, revision, base_commit_id, request):
        """Internal function for fetching an uncached file.

        This is called by get_file if the file isn't already in the cache.
        """
        fetching_file.send(sender=self,
                           path=path,
                           revision=revision,
                           base_commit_id=base_commit_id,
                           request=request)

        if base_commit_id:
            timer_msg = "Fetching file '%s' r%s (base commit ID %s) from %s" \
                        % (path, revision, base_commit_id, self)
        else:
            timer_msg = "Fetching file '%s' r%s from %s" \
                        % (path, revision, self)

        log_timer = log_timed(timer_msg, request=request)

        hosting_service = self.hosting_service

        if hosting_service:
            data = hosting_service.get_file(
                self,
                path,
                revision,
                base_commit_id=base_commit_id)
        else:
            data = self.get_scmtool().get_file(path, revision)

        log_timer.done()

        fetched_file.send(sender=self,
                          path=path,
                          revision=revision,
                          base_commit_id=base_commit_id,
                          request=request,
                          data=data)

        return data

    def _get_file_exists_uncached(self, path, revision, base_commit_id,
                                  request):
        """Internal function for checking that a file exists.

        This is called by get_file_eixsts if the file isn't already in the
        cache.

        This function is smart enough to check if the file exists in cache,
        and will use that for the result instead of making a separate call.
        """
        # First we check to see if we've fetched the file before. If so,
        # it's in there and we can just return that we have it.
        file_cache_key = make_cache_key(
            self._make_file_cache_key(path, revision, base_commit_id))

        if cache.has_key(file_cache_key):
            exists = True
        else:
            # We didn't have that in the cache, so check from the repository.
            checking_file_exists.send(sender=self,
                                      path=path,
                                      revision=revision,
                                      base_commit_id=base_commit_id,
                                      request=request)

            hosting_service = self.hosting_service

            if hosting_service:
                exists = hosting_service.get_file_exists(
                    self,
                    path,
                    revision,
                    base_commit_id=base_commit_id)
            else:
                exists = self.get_scmtool().file_exists(path, revision)

            checked_file_exists.send(sender=self,
                                     path=path,
                                     revision=revision,
                                     base_commit_id=base_commit_id,
                                     request=request,
                                     exists=exists)

        return exists

<<<<<<< HEAD
    def get_encoding_list(self):
        """Returns a list of candidate text encodings for files"""
        return self.encoding.split(',') or ['iso-8859-15']
=======
    def clean(self):
        """Clean method for checking null unique_together constraints.

        Django has a bug where unique_together constraints for foreign keys
        aren't checked properly if one of the relations is null. This means
        that users who aren't using local sites could create multiple groups
        with the same name.
        """
        super(Repository, self).clean()

        if self.local_site is None:
            q = Repository.objects.exclude(pk=self.pk)

            if q.filter(name=self.name).exists():
                raise ValidationError(
                    _('A repository with this name already exists'),
                    params={'field': 'name'})

            if q.filter(path=self.path).exists():
                raise ValidationError(
                    _('A repository with this path already exists'),
                    parames={'field': 'path'})
>>>>>>> 3edb7650

    class Meta:
        verbose_name_plural = "Repositories"
        # TODO: the path:local_site unique constraint causes problems when
        # archiving repositories. We should really remove this constraint from
        # the tables and enforce it in code whenever visible=True
        unique_together = (('name', 'local_site'),
                           ('path', 'local_site'))<|MERGE_RESOLUTION|>--- conflicted
+++ resolved
@@ -421,11 +421,10 @@
 
         return exists
 
-<<<<<<< HEAD
     def get_encoding_list(self):
         """Returns a list of candidate text encodings for files"""
         return self.encoding.split(',') or ['iso-8859-15']
-=======
+
     def clean(self):
         """Clean method for checking null unique_together constraints.
 
@@ -448,7 +447,6 @@
                 raise ValidationError(
                     _('A repository with this path already exists'),
                     parames={'field': 'path'})
->>>>>>> 3edb7650
 
     class Meta:
         verbose_name_plural = "Repositories"
