from __future__ import unicode_literals

import warnings

import pymdownx.emoji
from django.core.exceptions import ObjectDoesNotExist
from django.db.models import Model
from django.utils.html import escape
from djblets import markdown as djblets_markdown
from djblets.siteconfig.models import SiteConfiguration
from markdown import markdown


# Keyword arguments used when calling a Markdown renderer function.
#
# We use XHTML1 instead of HTML5 to ensure the results can be parsed by an
# XML parser, needed for change descriptions and other parts of the web UI.
MARKDOWN_KWARGS = {
    'output_format': 'xhtml1',
    'lazy_ol': False,
    'extensions': [
<<<<<<< HEAD
        'markdown.extensions.fenced_code',
        'markdown.extensions.codehilite',
        'markdown.extensions.sane_lists',
        'markdown.extensions.smart_strong',
        'markdown.extensions.nl2br',
        'pymdownx.tilde',
        'pymdownx.emoji',
        'djblets.markdown.extensions.escape_html',
=======
        'fenced_code', 'codehilite', 'sane_lists', 'smart_strong', 'nl2br',
        'markdown.extensions.tables',
>>>>>>> b2dfbe84
        'djblets.markdown.extensions.wysiwyg',
    ],
    'extension_configs': {
        'codehilite': {
            'guess_lang': False,
        },
        'pymdownx.emoji': {
            'emoji_index': pymdownx.emoji.emojione,
            'options': {
                'classes': 'emoji',
            },
        },
    },
}


def markdown_escape(text):
    """Escapes text for use in Markdown.

    This will escape the provided text so that none of the characters will
    be rendered specially by Markdown.

    This is deprecated. Please use djblets.markdown.markdown_escape instead.
    """
    warnings.warn('reviewboard.reviews.markdown_utils.markdown_escape is '
                  'deprecated. Please use djblets.markdown.markdown_escape.',
                  DeprecationWarning)

    return djblets_markdown.markdown_escape(text)


def markdown_unescape(escaped_text):
    """Unescapes Markdown-escaped text.

    This will unescape the provided Markdown-formatted text so that any
    escaped characters will be unescaped.

    This is deprecated. Please use djblets.markdown.markdown_unescape instead.
    """
    warnings.warn('reviewboard.reviews.markdown_utils.markdown_unescape is '
                  'deprecated. Please use djblets.markdown.markdown_unescape.',
                  DeprecationWarning)

    return djblets_markdown.markdown_unescape(escaped_text)


def markdown_escape_field(obj, field_name):
    """Escapes Markdown text in a model or dictionary's field.

    This is a convenience around markdown_escape to escape the contents of
    a particular field in a model or dictionary.
    """
    if isinstance(obj, Model):
        setattr(obj, field_name,
                djblets_markdown.markdown_escape(getattr(obj, field_name)))
    elif isinstance(obj, dict):
        obj[field_name] = djblets_markdown.markdown_escape(obj[field_name])
    else:
        raise TypeError('Unexpected type %r passed to markdown_escape_field'
                        % obj)


def markdown_unescape_field(obj, field_name):
    """Unescapes Markdown text in a model or dictionary's field.

    This is a convenience around markdown_unescape to unescape the contents of
    a particular field in a model or dictionary.
    """
    if isinstance(obj, Model):
        setattr(obj, field_name, markdown_unescape(getattr(obj, field_name)))
    elif isinstance(obj, dict):
        obj[field_name] = markdown_unescape(obj[field_name])
    else:
        raise TypeError('Unexpected type %r passed to markdown_unescape_field'
                        % obj)


def normalize_text_for_edit(user, text, rich_text, escape_html=True):
    """Normalizes text, converting it for editing.

    This will normalize text for editing based on the rich_text flag and
    the user settings.

    If the text is not in Markdown and the user edits in Markdown by default,
    this will return the text escaped for edit. Otherwise, the text is
    returned as-is.
    """
    if text is None:
        return ''

    if not rich_text and is_rich_text_default_for_user(user):
        # This isn't rich text, but it's going to be edited as rich text,
        # so escape it.
        text = djblets_markdown.markdown_escape(text)

    if escape_html:
        text = escape(text)

    return text


def markdown_render_conditional(text, rich_text):
    """Return the escaped HTML content based on the rich_text flag."""
    if rich_text:
        return render_markdown(text)
    else:
        return escape(text)


def is_rich_text_default_for_user(user):
    """Returns whether the user edits in Markdown by default."""
    if user.is_authenticated():
        try:
            return user.get_profile().should_use_rich_text
        except ObjectDoesNotExist:
            pass

    siteconfig = SiteConfiguration.objects.get_current()

    return siteconfig.get('default_use_rich_text')


def markdown_set_field_escaped(obj, field, escaped):
    """Escapes or unescapes the specified field in a model or dictionary."""
    if escaped:
        markdown_escape_field(obj, field)
    else:
        markdown_unescape_field(obj, field)


def iter_markdown_lines(markdown_html):
    """Iterates over lines of Markdown, normalizing for individual display.

    Generated Markdown HTML cannot by itself be handled on a per-line-basis.
    Code blocks, for example, will consist of multiple lines of content
    contained within a <pre> tag. Likewise, lists will be a bunch of
    <li> tags inside a <ul> tag, and individually do not form valid lists.

    This function iterates through the Markdown tree and generates
    self-contained lines of HTML that can be rendered individually.

    This is deprecated. Please use djblets.markdown.iter_markdown_lines
    instead.
    """
    warnings.warn(
        'reviewboard.reviews.markdown_utils.iter_markdown_lines is '
        'deprecated. Please use djblets.markdown.iter_markdown_lines.',
        DeprecationWarning)

    return djblets_markdown.iter_markdown_lines(markdown_html)


def get_markdown_element_tree(markdown_html):
    """Returns an XML element tree for Markdown-generated HTML.

    This will build the tree and return all nodes representing the rendered
    Markdown content.

    This is deprecated. Please use djblets.markdown.get_markdown_element_tree
    instead.
    """
    warnings.warn(
        'reviewboard.reviews.markdown_utils.get_markdown_element_tree is '
        'deprecated. Please use djblets.markdown.get_markdown_element_tree.',
        DeprecationWarning)

    return djblets_markdown.get_markdown_element_tree(markdown_html)


def sanitize_illegal_chars_for_xml(s):
    """Sanitize a string, removing characters illegal in XML.

    This will remove a number of characters that would break the  XML parser.
    They may be in the string due to a copy/paste.

    This code is courtesy of the XmlRpcPlugin developers, as documented
    here: http://stackoverflow.com/a/22273639

    This is deprecated. Please use
    djblets.markdown.sanitize_illegal_chars_for_xml instead.
    """
    warnings.warn(
        'reviewboard.reviews.markdown_utils.sanitize_illegal_chars_for_xml '
        'is deprecated. Please use '
        'djblets.markdown.sanitize_illegal_chars_for_xml.',
        DeprecationWarning)

    return djblets_markdown.sanitize_illegal_chars_for_xml(s)


def render_markdown(text):
    """Renders Markdown text to HTML.

    The Markdown text will be sanitized to prevent injecting custom HTML.
    It will also enable a few plugins for code highlighting and sane lists.
    """
    if isinstance(text, bytes):
        text = text.decode('utf-8')

    return markdown(text, **MARKDOWN_KWARGS)


def render_markdown_from_file(f):
    """Renders Markdown text to HTML.

    The Markdown text will be sanitized to prevent injecting custom HTML.
    It will also enable a few plugins for code highlighting and sane lists.
    """
    return djblets_markdown.render_markdown_from_file(f, **MARKDOWN_KWARGS)<|MERGE_RESOLUTION|>--- conflicted
+++ resolved
@@ -19,19 +19,15 @@
     'output_format': 'xhtml1',
     'lazy_ol': False,
     'extensions': [
-<<<<<<< HEAD
         'markdown.extensions.fenced_code',
         'markdown.extensions.codehilite',
         'markdown.extensions.sane_lists',
         'markdown.extensions.smart_strong',
+        'markdown.extensions.tables',
         'markdown.extensions.nl2br',
         'pymdownx.tilde',
         'pymdownx.emoji',
         'djblets.markdown.extensions.escape_html',
-=======
-        'fenced_code', 'codehilite', 'sane_lists', 'smart_strong', 'nl2br',
-        'markdown.extensions.tables',
->>>>>>> b2dfbe84
         'djblets.markdown.extensions.wysiwyg',
     ],
     'extension_configs': {
