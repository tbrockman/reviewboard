from django.conf.urls.defaults import patterns, url

urlpatterns = patterns('reviewboard.reviews.views',
    url(r'^$', 'all_review_requests', name="all-review-requests"),

    # Review request creation
    url(r'^new/$', 'new_review_request', name="new-review-request"),

    # Review request detail
    url(r'^(?P<review_request_id>[0-9]+)/$', 'review_detail',
        name="review-request-detail"),

    # Reviews
    (r'^(?P<review_request_id>[0-9]+)/reviews/draft/inline-form/$',
     'review_draft_inline_form',
     {'template_name': 'reviews/review_draft_inline_form.html'}),

    # Review request diffs
    url(r'^(?P<review_request_id>[0-9]+)/diff/$', 'diff', name="view_diff"),
    url(r'^(?P<review_request_id>[0-9]+)/diff/(?P<revision>[0-9]+)/$', 'diff',
        name="view_diff_revision"),

    url(r'^(?P<review_request_id>[0-9]+)/diff/raw/$', 'raw_diff',
        name='raw_diff'),
    (r'^(?P<review_request_id>[0-9]+)/diff/(?P<revision>[0-9]+)/raw/$',
     'raw_diff'),

    (r'^(?P<review_request_id>[0-9]+)/diff/(?P<revision>[0-9]+)/fragment/(?P<filediff_id>[0-9]+)/$',
     'diff_fragment'),
    (r'^(?P<review_request_id>[0-9]+)/diff/(?P<revision>[0-9]+)/fragment/(?P<filediff_id>[0-9]+)/chunk/(?P<chunkindex>[0-9]+)/$',
     'diff_fragment'),

    # Fragments
    (r'^(?P<review_request_id>[0-9]+)/fragments/diff-comments/(?P<comment_ids>[0-9,]+)/$',
     'comment_diff_fragments'),

    # Review request interdiffs
    (r'^(?P<review_request_id>[0-9]+)/diff/(?P<revision>[0-9]+)-(?P<interdiff_revision>[0-9]+)/$',
     'diff'),
    (r'^(?P<review_request_id>[0-9]+)/diff/(?P<revision>[0-9]+)-(?P<interdiff_revision>[0-9]+)/fragment/(?P<filediff_id>[0-9]+)/$',
     'diff_fragment'),
    (r'^(?P<review_request_id>[0-9]+)/diff/(?P<revision>[0-9]+)-(?P<interdiff_revision>[0-9]+)/fragment/(?P<filediff_id>[0-9]+)/chunk/(?P<chunkindex>[0-9]+)/$',
     'diff_fragment'),

    # Screenshots
    url(r'^(?P<review_request_id>[0-9]+)/s/(?P<screenshot_id>[0-9]+)/$',
<<<<<<< HEAD
     'view_screenshot', name='view_screenshot'),
=======
        'view_screenshot',
        name='screenshot'),
>>>>>>> e032bd55

    # E-mail previews
    (r'^(?P<review_request_id>[0-9]+)/preview-email/(?P<format>(text|html))/$',
     'preview_review_request_email'),
    (r'^(?P<review_request_id>[0-9]+)/reviews/(?P<review_id>[0-9]+)/preview-email/(?P<format>(text|html))/$',
     'preview_review_email'),
    (r'^(?P<review_request_id>[0-9]+)/reviews/(?P<review_id>[0-9]+)/replies/(?P<reply_id>[0-9]+)/preview-email/(?P<format>(text|html))/$',
     'preview_reply_email'),

    # Search
    url(r'^search/$', 'search', name="search"),
)<|MERGE_RESOLUTION|>--- conflicted
+++ resolved
@@ -44,12 +44,8 @@
 
     # Screenshots
     url(r'^(?P<review_request_id>[0-9]+)/s/(?P<screenshot_id>[0-9]+)/$',
-<<<<<<< HEAD
-     'view_screenshot', name='view_screenshot'),
-=======
         'view_screenshot',
         name='screenshot'),
->>>>>>> e032bd55
 
     # E-mail previews
     (r'^(?P<review_request_id>[0-9]+)/preview-email/(?P<format>(text|html))/$',
