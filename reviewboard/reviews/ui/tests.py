--- conflicted
+++ resolved
@@ -5,15 +5,8 @@
 from djblets.util.templatetags.djblets_images import crop_image
 from kgb import SpyAgency
 
-<<<<<<< HEAD
 from reviewboard.reviews.templatetags.reviewtags import has_usable_review_ui
-=======
 from reviewboard.admin.server import build_server_url
-from reviewboard.attachments.models import FileAttachment
-from reviewboard.reviews.models import (ReviewRequest,
-                                        ReviewRequestDraft,
-                                        Review)
->>>>>>> 0d0fde26
 from reviewboard.reviews.ui.base import (FileAttachmentReviewUI,
                                          register_ui,
                                          unregister_ui)
