--- conflicted
+++ resolved
@@ -102,16 +102,11 @@
 {%    for hosting_service, bug_tracker_types in adminform.form.bug_tracker_forms.items %}
 {%     for bug_tracker_type_id, bug_tracker_form in bug_tracker_types.items %}
   <div class="bug-tracker-form" id="bug-tracker-form-{{hosting_service}}{% if bug_tracker_type_id %}-{{bug_tracker_type_id}}{% endif %}" style="display: none;">
-<<<<<<< HEAD
-{%       for field in bug_tracker_form %}
-{%        include "djblets_forms/admin/form_field.html" %}
-{%       endfor %}
+{%      for field in bug_tracker_form %}
+{%       include "djblets_forms/admin/form_field.html" %}
+{%      endfor %}
   </div>
-=======
-{%      for field in bug_tracker_form %}
-{%       include "siteconfig/settings_field.html" %}
->>>>>>> cf4dc567
-{%      endfor %}
+{%     endfor %}
   </div>
 {%     endfor %}
 {%    endfor %}
