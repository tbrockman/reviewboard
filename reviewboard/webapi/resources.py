--- conflicted
+++ resolved
@@ -395,14 +395,6 @@
                 request, review_request_id, *args, **kwargs)
         except ObjectDoesNotExist:
             raise self.model.DoesNotExist
-<<<<<<< HEAD
-=======
-
-        q = Q(review__public = True)
-
-        if request.user.is_authenticated():
-            q = q | Q(review__user=request.user)
->>>>>>> 3b04f49e
 
         q = self.model.objects.filter(
             filediff__diffset__history__review_request=review_request,
@@ -4121,7 +4113,6 @@
         # are changing an existing one.
         return obj.caption or obj.draft_caption
 
-<<<<<<< HEAD
     def serialize_review_url_field(self, obj, **kwargs):
         if obj.review_ui:
             review_request = obj.get_review_request()
@@ -4139,8 +4130,6 @@
 
         return ''
 
-=======
->>>>>>> 3b04f49e
     def has_access_permissions(self, request, obj, *args, **kwargs):
         return obj.get_review_request().is_accessible_by(request.user)
 
@@ -4251,15 +4240,6 @@
                                                        **kwargs)
         except ObjectDoesNotExist:
             return DOES_NOT_EXIST
-<<<<<<< HEAD
-=======
-
-        try:
-            review_request_draft_resource.prepare_draft(request,
-                                                        review_request)
-        except PermissionDenied:
-            return _no_access_error(request.user)
->>>>>>> 3b04f49e
 
         if caption is not None:
             try:
