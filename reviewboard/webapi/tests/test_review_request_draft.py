from __future__ import unicode_literals

from django.contrib import auth
from django.contrib.auth.models import Permission, User
from django.core import mail
from django.utils import six
from djblets.testing.decorators import add_fixtures
from djblets.webapi.errors import PERMISSION_DENIED
from kgb import SpyAgency

from reviewboard.accounts.backends import AuthBackend
from reviewboard.accounts.models import LocalSiteProfile
from reviewboard.reviews.fields import (BaseEditableField,
                                        BaseTextAreaField,
                                        BaseReviewRequestField,
                                        get_review_request_fieldset)
from reviewboard.reviews.models import ReviewRequest, ReviewRequestDraft
from reviewboard.webapi.errors import NOTHING_TO_PUBLISH
from reviewboard.webapi.resources import resources
from reviewboard.webapi.tests.base import BaseWebAPITestCase
from reviewboard.webapi.tests.mimetypes import \
    review_request_draft_item_mimetype
from reviewboard.webapi.tests.mixins import BasicTestsMetaclass
from reviewboard.webapi.tests.mixins_extra_data import (ExtraDataItemMixin,
                                                        ExtraDataListMixin)
from reviewboard.webapi.tests.urls import get_review_request_draft_url


@six.add_metaclass(BasicTestsMetaclass)
class ResourceTests(SpyAgency, ExtraDataListMixin, ExtraDataItemMixin,
                    BaseWebAPITestCase):
    """Testing the ReviewRequestDraftResource API tests."""
    fixtures = ['test_users']
    sample_api_url = 'review-requests/<id>/draft/'
    resource = resources.review_request_draft

    def compare_item(self, item_rsp, draft):
        changedesc = draft.changedesc

        self.assertEqual(item_rsp['description'], draft.description)
        self.assertEqual(item_rsp['testing_done'], draft.testing_done)
        self.assertEqual(item_rsp['extra_data'], draft.extra_data)
        self.assertEqual(item_rsp['changedescription'], changedesc.text)

        if changedesc.rich_text:
            self.assertEqual(item_rsp['changedescription_text_type'],
                             'markdown')
        else:
            self.assertEqual(item_rsp['changedescription_text_type'],
                             'plain')

        if draft.description_rich_text:
            self.assertEqual(item_rsp['description_text_type'], 'markdown')
        else:
            self.assertEqual(item_rsp['description_text_type'], 'plain')

        if draft.testing_done_rich_text:
            self.assertEqual(item_rsp['testing_done_text_type'], 'markdown')
        else:
            self.assertEqual(item_rsp['testing_done_text_type'], 'plain')

    #
    # HTTP DELETE tests
    #

    def setup_basic_delete_test(self, user, with_local_site, local_site_name):
        review_request = self.create_review_request(
            with_local_site=with_local_site,
            submitter=user,
            publish=True)
        ReviewRequestDraft.create(review_request)

        return (get_review_request_draft_url(review_request, local_site_name),
                [review_request])

    def check_delete_result(self, user, review_request):
        self.assertIsNone(review_request.get_draft())

    #
    # HTTP GET tests
    #

    def setup_basic_get_test(self, user, with_local_site, local_site_name):
        review_request = self.create_review_request(
            with_local_site=with_local_site,
            submitter=user,
            publish=True)
        draft = ReviewRequestDraft.create(review_request)

        return (get_review_request_draft_url(review_request, local_site_name),
                review_request_draft_item_mimetype,
                draft)

    def test_get_with_markdown_and_force_text_type_markdown(self):
        """Testing the GET review-requests/<id>/draft/ API
        with *_text_type=markdown and ?force-text-type=markdown
        """
        self._test_get_with_force_text_type(
            text=r'\# `This` is a **test**',
            rich_text=True,
            force_text_type='markdown',
            expected_text=r'\# `This` is a **test**')

    def test_get_with_markdown_and_force_text_type_plain(self):
        """Testing the GET review-requests/<id>/draft/ API
        with *_text_type=markdown and ?force-text-type=plain
        """
        self._test_get_with_force_text_type(
            text=r'\# `This` is a **test**',
            rich_text=True,
            force_text_type='plain',
            expected_text='# `This` is a **test**')

    def test_get_with_markdown_and_force_text_type_html(self):
        """Testing the GET review-requests/<id>/draft/ API
        with *_text_type=markdown and ?force-text-type=html
        """
        self._test_get_with_force_text_type(
            text=r'\# `This` is a **test**',
            rich_text=True,
            force_text_type='html',
            expected_text='<p># <code>This</code> is a '
                          '<strong>test</strong></p>')

    def test_get_with_plain_and_force_text_type_markdown(self):
        """Testing the GET review-requests/<id>/draft/ API
        with *_text_type=plain and ?force-text-type=markdown
        """
        self._test_get_with_force_text_type(
            text='#<`This` is a **test**>',
            rich_text=False,
            force_text_type='markdown',
            expected_text=r'\#<\`This\` is a \*\*test\*\*>')

    def test_get_with_plain_and_force_text_type_plain(self):
        """Testing the GET review-requests/<id>/draft/ API
        with *_text_type=plain and ?force-text-type=plain
        """
        self._test_get_with_force_text_type(
            text='#<`This` is a **test**>',
            rich_text=False,
            force_text_type='plain',
            expected_text='#<`This` is a **test**>')

    def test_get_with_plain_and_force_text_type_html(self):
        """Testing the GET review-requests/<id>/draft/ API
        with *_text_type=plain and ?force-text-type=html
        """
        self._test_get_with_force_text_type(
            text='#<`This` is a **test**>',
            rich_text=False,
            force_text_type='html',
            expected_text='#&lt;`This` is a **test**&gt;')

    def test_get_with_markdown_and_force_markdown_and_custom_markdown(self):
        """Testing the GET review-requests/<id>/draft/ API with rich text,
        ?force-text-type=raw,markdown, and custom field that supports markdown
        """
        self._test_get_with_custom_and_force(
            source_text=r'\# `This` is a **test**',
            rich_text=True,
            force_text_type='markdown',
            expected_text=r'\# `This` is a **test**',
            custom_field_supports_markdown=True)

    def test_get_with_markdown_and_force_plain_and_custom_markdown(self):
        """Testing the GET review-requests/<id>/draft/ API with rich text,
        ?force-text-type=raw,plain, and custom field that supports markdown
        """
        self._test_get_with_custom_and_force(
            source_text=r'\# `This` is a **test**',
            rich_text=True,
            force_text_type='plain',
            expected_text='# `This` is a **test**',
            custom_field_supports_markdown=True)

    def test_get_with_markdown_and_force_html_and_custom_markdown(self):
        """Testing the GET review-requests/<id>/draft/ API with rich text,
        ?force-text-type=raw,html, and custom field that supports markdown
        """
        self._test_get_with_custom_and_force(
            source_text=r'\# `This` is a **test**',
            rich_text=True,
            force_text_type='html',
            expected_text='<p># <code>This</code> is a '
                          '<strong>test</strong></p>',
            custom_field_supports_markdown=True)

    def test_get_with_markdown_and_force_markdown_and_custom_nomarkdown(self):
        """Testing the GET review-requests/<id>/draft/ API with rich text,
        ?force-text-type=raw,markdown, and custom field that does not support
        markdown
        """
        self._test_get_with_custom_and_force(
            source_text=r'\# `This` is a **test**',
            rich_text=True,
            force_text_type='markdown',
            expected_text=r'\# `This` is a **test**',
            custom_field_supports_markdown=False)

    def test_get_with_markdown_and_force_plain_and_custom_nomarkdown(self):
        """Testing the GET review-requests/<id>/draft/ API with rich text,
        ?force-text-type=raw,plain, and custom field that does not support
        markdown
        """
        self._test_get_with_custom_and_force(
            source_text=r'\# `This` is a **test**',
            rich_text=True,
            force_text_type='plain',
            expected_text='# `This` is a **test**',
            custom_field_supports_markdown=False)

    def test_get_with_markdown_and_force_html_and_custom_nomarkdown(self):
        """Testing the GET review-requests/<id>/draft/ API with rich text,
        ?force-text-type=raw,html, and custom field that does not support
        markdown
        """
        self._test_get_with_custom_and_force(
            source_text=r'\# `This` is a **test**',
            rich_text=True,
            force_text_type='html',
            expected_text='<p># <code>This</code> is a '
                          '<strong>test</strong></p>',
            custom_field_supports_markdown=False)

    def test_get_with_plain_and_force_markdown_and_custom_nomarkdown(self):
        """Testing the GET review-requests/<id>/draft/ API with plain text,
        ?force-text-type=raw,markdown, and custom field that does not support
        markdown
        """
        self._test_get_with_custom_and_force(
            source_text='#<`This` is a **test**>',
            rich_text=False,
            force_text_type='markdown',
            expected_text=r'\#<\`This\` is a \*\*test\*\*>',
            custom_field_supports_markdown=False)

    def test_get_with_plain_and_force_plain_and_custom_nomarkdown(self):
        """Testing the GET review-requests/<id>/draft/ API with plain text,
        ?force-text-type=raw,markdown, and custom field that does not support
        markdown
        """
        self._test_get_with_custom_and_force(
            source_text='#<`This` is a **test**>',
            rich_text=False,
            force_text_type='plain',
            expected_text='#<`This` is a **test**>',
            custom_field_supports_markdown=False)

    def test_get_with_plain_and_force_html_and_custom_nomarkdown(self):
        """Testing the GET review-requests/<id>/draft/ API with plain text,
        ?force-text-type=raw,markdown, and custom field that does not support
        markdown
        """
        self._test_get_with_custom_and_force(
            source_text='#<`This` is a **test**>',
            rich_text=False,
            force_text_type='html',
            expected_text='#&lt;`This` is a **test**&gt;',
            custom_field_supports_markdown=False)

    #
    # HTTP POST tests
    #

    def setup_basic_post_test(self, user, with_local_site, local_site_name,
                              post_valid_data):
        review_request = self.create_review_request(
            with_local_site=with_local_site,
            submitter=user,
            publish=True)

        return (get_review_request_draft_url(review_request, local_site_name),
                review_request_draft_item_mimetype,
                {'description': 'New description'},
                [review_request])

    def check_post_result(self, user, rsp, review_request):
        draft = review_request.get_draft()
        self.assertIsNotNone(draft)
        self.assertFalse(draft.rich_text)
        self.compare_item(rsp['draft'], draft)

    def test_post_with_publish_and_custom_field(self):
        """Testing the POST review-requests/<id>/draft/ API with custom
        field set in same request and public=1
        """
        class CustomField(BaseReviewRequestField):
            can_record_change_entry = True
            field_id = 'my-test'

        fieldset = get_review_request_fieldset('info')
        fieldset.add_field(CustomField)

        try:
            review_request = self.create_review_request(submitter=self.user,
                                                        publish=True)

            rsp = self.api_post(
                get_review_request_draft_url(review_request),
                {
                    'extra_data.my-test': 123,
                    'public': True
                },
                expected_mimetype=review_request_draft_item_mimetype)

            self.assertEqual(rsp['stat'], 'ok')

            review_request = ReviewRequest.objects.get(pk=review_request.id)
            self.assertIn('my-test', review_request.extra_data)
            self.assertEqual(review_request.extra_data['my-test'], 123)
            self.assertTrue(review_request.public)
        finally:
            fieldset.remove_field(CustomField)

<<<<<<< HEAD
=======
    def test_post_with_publish_and_custom_field_and_unbound_extra_data(self):
        """Testing the POST review-requests/<id>/draft/ API with custom
        text field and extra_data unbound to a field set in same request and
        public=1
        """
        class CustomField(BaseTextAreaField):
            field_id = 'my-test'

        fieldset = get_review_request_fieldset('info')
        fieldset.add_field(CustomField)

        try:
            review_request = self.create_review_request(submitter=self.user,
                                                        publish=True)

            rsp = self.api_post(
                get_review_request_draft_url(review_request),
                {
                    'extra_data.my-test': 'foo',
                    'extra_data.my-test_text_type': 'markdown',
                    'extra_data.unbound': 42,
                    'public': True
                },
                expected_mimetype=review_request_draft_item_mimetype)

            self.assertEqual(rsp['stat'], 'ok')

            # Confirm all the extra_data fields appear in the draft response.
            draft_rsp = rsp['draft']
            draft_extra_data = draft_rsp['extra_data']
            self.assertIn('my-test', draft_extra_data)
            self.assertEqual(draft_extra_data['my-test'], 'foo')
            self.assertIn('unbound', draft_extra_data)
            self.assertEqual(draft_extra_data['unbound'], 42)
            self.assertIn('my-test_text_type', draft_extra_data)
            self.assertEqual(draft_extra_data['my-test_text_type'], 'markdown')

            # Further confirm only extra_data contents bound to a field were
            # promoted to the review request upon publishing.
            review_request = ReviewRequest.objects.get(pk=review_request.id)
            self.assertIn('my-test', review_request.extra_data)
            self.assertEqual(review_request.extra_data['my-test'], 'foo')
            self.assertNotIn('unbound', review_request.extra_data)
            self.assertIn('my-test_text_type', review_request.extra_data)
            self.assertEqual(review_request.extra_data['my-test_text_type'],
                             'markdown')
            self.assertTrue(review_request.public)
        finally:
            fieldset.remove_field(CustomField)

>>>>>>> e223298c
    #
    # HTTP PUT tests
    #

    def setup_basic_put_test(self, user, with_local_site, local_site_name,
                             put_valid_data):
        review_request = self.create_review_request(
            with_local_site=with_local_site,
            submitter=user,
            publish=True)
        draft = ReviewRequestDraft.create(review_request)

        return (get_review_request_draft_url(review_request, local_site_name),
                review_request_draft_item_mimetype,
                {'description': 'New description'},
                draft,
                [review_request])

    def check_put_result(self, user, item_rsp, draft, review_request):
        draft = ReviewRequestDraft.create(review_request)
        self.compare_item(item_rsp, draft)

    def test_put_with_changedesc(self):
        """Testing the PUT review-requests/<id>/draft/ API
        with a change description
        """
        changedesc = 'This is a test change description.'
        review_request = self.create_review_request(submitter=self.user,
                                                    publish=True)

        rsp = self.api_post(
            get_review_request_draft_url(review_request),
            {'changedescription': changedesc},
            expected_mimetype=review_request_draft_item_mimetype)

        self.assertEqual(rsp['stat'], 'ok')
        self.assertEqual(rsp['draft']['changedescription'], changedesc)

        draft = ReviewRequestDraft.objects.get(pk=rsp['draft']['id'])
        self.assertNotEqual(draft.changedesc, None)
        self.assertEqual(draft.changedesc.text, changedesc)

    def test_put_with_no_changes(self):
        """Testing the PUT review-requests/<id>/draft/ API
        with no changes made to the fields
        """
        review_request = self.create_review_request(submitter=self.user,
                                                    publish=True)

        ReviewRequestDraft.create(review_request)

        rsp = self.api_put(
            get_review_request_draft_url(review_request),
            {'public': True},
            expected_status=NOTHING_TO_PUBLISH.http_status)

        self.assertEqual(rsp['stat'], 'fail')
        self.assertEqual(rsp['err']['code'], NOTHING_TO_PUBLISH.code)

    def test_put_with_text_type_markdown(self):
        """Testing the PUT review-requests/<id>/draft/ API
        with legacy text_type=markdown
        """
        self._test_put_with_text_types(
            text_type_field='text_type',
            text_type_value='markdown',
            expected_change_text_type='markdown',
            expected_description_text_type='markdown',
            expected_testing_done_text_type='markdown',
            expected_custom_field_text_type='markdown')

    def test_put_with_text_type_plain(self):
        """Testing the PUT review-requests/<id>/draft/ API
        with legacy text_type=plain
        """
        self._test_put_with_text_types(
            text_type_field='text_type',
            text_type_value='plain',
            expected_change_text_type='plain',
            expected_description_text_type='plain',
            expected_testing_done_text_type='plain',
            expected_custom_field_text_type='plain')

    def test_put_with_changedescription_text_type_markdown(self):
        """Testing the PUT review-requests/<id>/draft/ API
        with changedescription_text_type=markdown
        """
        self._test_put_with_text_types(
            text_type_field='changedescription_text_type',
            text_type_value='markdown',
            expected_change_text_type='markdown',
            expected_description_text_type='plain',
            expected_testing_done_text_type='plain',
            expected_custom_field_text_type='markdown')

    def test_put_with_changedescription_text_type_plain(self):
        """Testing the PUT review-requests/<id>/draft/ API
        with changedescription_text_type=plain
        """
        self._test_put_with_text_types(
            text_type_field='changedescription_text_type',
            text_type_value='plain',
            expected_change_text_type='plain',
            expected_description_text_type='plain',
            expected_testing_done_text_type='plain',
            expected_custom_field_text_type='markdown')

    def test_put_with_description_text_type_markdown(self):
        """Testing the PUT review-requests/<id>/draft/ API
        with description_text_type=markdown
        """
        self._test_put_with_text_types(
            text_type_field='description_text_type',
            text_type_value='markdown',
            expected_change_text_type='plain',
            expected_description_text_type='markdown',
            expected_testing_done_text_type='plain',
            expected_custom_field_text_type='markdown')

    def test_put_with_description_text_type_plain(self):
        """Testing the PUT review-requests/<id>/draft/ API
        with description_text_type=plain
        """
        self._test_put_with_text_types(
            text_type_field='description_text_type',
            text_type_value='plain',
            expected_change_text_type='plain',
            expected_description_text_type='plain',
            expected_testing_done_text_type='plain',
            expected_custom_field_text_type='markdown')

    def test_put_with_testing_done_text_type_markdown(self):
        """Testing the PUT review-requests/<id>/draft/ API
        with testing_done_text_type=markdown
        """
        self._test_put_with_text_types(
            text_type_field='testing_done_text_type',
            text_type_value='markdown',
            expected_change_text_type='plain',
            expected_description_text_type='plain',
            expected_testing_done_text_type='markdown',
            expected_custom_field_text_type='markdown')

    def test_put_with_testing_done_text_type_plain(self):
        """Testing the PUT review-requests/<id>/draft/ API
        with testing_done_text_type=plain
        """
        self._test_put_with_text_types(
            text_type_field='testing_done_text_type',
            text_type_value='plain',
            expected_change_text_type='plain',
            expected_description_text_type='plain',
            expected_testing_done_text_type='plain',
            expected_custom_field_text_type='markdown')

    def test_put_with_custom_field_text_type_markdown(self):
        """Testing the PUT review-requests/<id>/draft/ API
        with extra_data.*_text_type=markdown
        """
        self._test_put_with_text_types(
            text_type_field='extra_data.mytext_text_type',
            text_type_value='markdown',
            expected_change_text_type='plain',
            expected_description_text_type='plain',
            expected_testing_done_text_type='plain',
            expected_custom_field_text_type='markdown')

    def test_put_with_custom_field_text_type_plain(self):
        """Testing the PUT review-requests/<id>/draft/ API
        with extra_data.*_text_type=plain
        """
        self._test_put_with_text_types(
            text_type_field='extra_data.mytext_text_type',
            text_type_value='plain',
            expected_change_text_type='plain',
            expected_description_text_type='plain',
            expected_testing_done_text_type='plain',
            expected_custom_field_text_type='plain')

    def test_put_with_commit_id(self):
        """Testing the PUT review-requests/<id>/draft/ API with commit_id"""
        review_request = self.create_review_request(submitter=self.user,
                                                    publish=True)
        commit_id = 'abc123'

        rsp = self.api_put(
            get_review_request_draft_url(review_request),
            {
                'commit_id': commit_id,
            },
            expected_mimetype=review_request_draft_item_mimetype)
        self.assertEqual(rsp['stat'], 'ok')
        self.assertEqual(rsp['draft']['commit_id'], commit_id)
        self.assertEqual(rsp['draft']['summary'], review_request.summary)
        self.assertEqual(rsp['draft']['description'],
                         review_request.description)

        review_request = ReviewRequest.objects.get(pk=review_request.pk)
        self.assertNotEqual(review_request.commit_id, commit_id)

    def test_put_with_commit_id_and_used_in_review_request(self):
        """Testing the PUT review-requests/<id>/draft/ API with commit_id
        used in another review request
        """
        commit_id = 'abc123'

        self.create_review_request(submitter=self.user,
                                   commit_id=commit_id,
                                   publish=True)

        review_request = self.create_review_request(submitter=self.user,
                                                    publish=True)

        self.api_put(
            get_review_request_draft_url(review_request),
            {
                'commit_id': commit_id,
            },
            expected_status=409)

        review_request = ReviewRequest.objects.get(pk=review_request.pk)
        self.assertIsNone(review_request.commit_id, None)

    def test_put_with_commit_id_and_used_in_draft(self):
        """Testing the PUT review-requests/<id>/draft/ API with commit_id
        used in another review request draft
        """
        commit_id = 'abc123'

        existing_review_request = self.create_review_request(
            submitter=self.user,
            publish=True)
        existing_draft = ReviewRequestDraft.create(existing_review_request)
        existing_draft.commit_id = commit_id
        existing_draft.save()

        review_request = self.create_review_request(submitter=self.user,
                                                    publish=True)

        self.api_put(
            get_review_request_draft_url(review_request),
            {
                'commit_id': commit_id,
            },
            expected_status=409)

        review_request = ReviewRequest.objects.get(pk=review_request.pk)
        self.assertIsNone(review_request.commit_id, None)

    def test_put_with_commit_id_empty_string(self):
        """Testing the PUT review-requests/<id>/draft/ API with commit_id=''"""
        review_request = self.create_review_request(submitter=self.user,
                                                    publish=True)

        rsp = self.api_put(
            get_review_request_draft_url(review_request),
            {
                'commit_id': '',
            },
            expected_mimetype=review_request_draft_item_mimetype)
        self.assertEqual(rsp['stat'], 'ok')
        self.assertIsNone(rsp['draft']['commit_id'])

        review_request = ReviewRequest.objects.get(pk=review_request.pk)
        self.assertIsNone(review_request.commit_id)

    @add_fixtures(['test_scmtools'])
    def test_put_with_commit_id_with_update_from_commit_id(self):
        """Testing the PUT review-requests/<id>/draft/ API with
        commit_id and update_from_commit_id=1
        """
        repository = self.create_repository(tool_name='Test')
        review_request = self.create_review_request(submitter=self.user,
                                                    repository=repository,
                                                    publish=True)
        commit_id = 'abc123'

        rsp = self.api_put(
            get_review_request_draft_url(review_request),
            {
                'commit_id': commit_id,
                'update_from_commit_id': True,
            },
            expected_mimetype=review_request_draft_item_mimetype)
        self.assertEqual(rsp['stat'], 'ok')
        self.assertEqual(rsp['draft']['commit_id'], commit_id)
        self.assertEqual(rsp['draft']['summary'], 'Commit summary')
        self.assertEqual(rsp['draft']['description'], 'Commit description.')

        review_request = ReviewRequest.objects.get(pk=review_request.pk)
        self.assertNotEqual(review_request.commit_id, commit_id)

    def test_put_with_depends_on(self):
        """Testing the PUT review-requests/<id>/draft/ API
        with depends_on field
        """
        review_request = self.create_review_request(submitter=self.user,
                                                    publish=True)

        depends_1 = self.create_review_request(
            summary='Dependency 1',
            publish=True)
        depends_2 = self.create_review_request(
            summary='Dependency 2',
            publish=True)

        rsp = self.api_put(
            get_review_request_draft_url(review_request),
            {'depends_on': '%s, %s' % (depends_1.pk, depends_2.pk)},
            expected_mimetype=review_request_draft_item_mimetype)

        self.assertEqual(rsp['stat'], 'ok')

        depends_on = rsp['draft']['depends_on']
        self.assertEqual(len(depends_on), 2)
        depends_on.sort(key=lambda x: x['title'])
        self.assertEqual(depends_on[0]['title'], depends_1.summary)
        self.assertEqual(depends_on[1]['title'], depends_2.summary)

        draft = ReviewRequestDraft.objects.get(pk=rsp['draft']['id'])
        self.assertEqual(list(draft.depends_on.order_by('pk')),
                         [depends_1, depends_2])
        self.assertEqual(list(depends_1.draft_blocks.all()), [draft])
        self.assertEqual(list(depends_2.draft_blocks.all()), [draft])

    @add_fixtures(['test_site'])
    def test_put_with_depends_on_and_site(self):
        """Testing the PUT review-requests/<id>/draft/ API
        with depends_on field and local site
        """
        review_request = self.create_review_request(submitter='doc',
                                                    with_local_site=True)

        self._login_user(local_site=True)

        depends_1 = self.create_review_request(
            with_local_site=True,
            submitter=self.user,
            summary='Test review request',
            local_id=3,
            publish=True)

        # This isn't the review request we want to match.
        bad_depends = self.create_review_request(id=3, publish=True)

        rsp = self.api_put(
            get_review_request_draft_url(review_request, self.local_site_name),
            {'depends_on': '3'},
            expected_mimetype=review_request_draft_item_mimetype)

        self.assertEqual(rsp['stat'], 'ok')

        depends_on = rsp['draft']['depends_on']
        self.assertEqual(len(depends_on), 1)
        self.assertNotEqual(rsp['draft']['depends_on'][0]['title'],
                            bad_depends.summary)
        self.assertEqual(rsp['draft']['depends_on'][0]['title'],
                         depends_1.summary)

        draft = ReviewRequestDraft.objects.get(pk=rsp['draft']['id'])
        self.assertEqual(list(draft.depends_on.all()), [depends_1])
        self.assertEqual(list(depends_1.draft_blocks.all()), [draft])
        self.assertEqual(bad_depends.draft_blocks.count(), 0)

    def test_put_with_depends_on_invalid_id(self):
        """Testing the PUT review-requests/<id>/draft/ API
        with depends_on field and invalid ID
        """
        review_request = self.create_review_request(submitter=self.user,
                                                    publish=True)

        rsp = self.api_put(
            get_review_request_draft_url(review_request),
            {'depends_on': '10000'},
            expected_status=400)

        self.assertEqual(rsp['stat'], 'fail')

        draft = review_request.get_draft()
        self.assertEqual(draft.depends_on.count(), 0)

    def test_put_with_permission_denied_error(self):
        """Testing the PUT review-requests/<id>/draft/ API
        with Permission Denied error
        """
        bugs_closed = '123,456'
        review_request = self.create_review_request()
        self.assertNotEqual(review_request.submitter, self.user)

        rsp = self.api_put(
            get_review_request_draft_url(review_request),
            {'bugs_closed': bugs_closed},
            expected_status=403)

        self.assertEqual(rsp['stat'], 'fail')
        self.assertEqual(rsp['err']['code'], PERMISSION_DENIED.code)

    def test_put_publish(self):
        """Testing the PUT review-requests/<id>/draft/?public=1 API"""
        self.siteconfig.set('mail_send_review_mail', True)
        self.siteconfig.save()

        review_request = self.create_review_request(submitter=self.user,
                                                    publish=True)
        draft = ReviewRequestDraft.create(review_request)
        draft.summary = 'My Summary'
        draft.description = 'My Description'
        draft.testing_done = 'My Testing Done'
        draft.branch = 'My Branch'
        draft.target_people.add(User.objects.get(username='doc'))
        draft.save()

        mail.outbox = []

        rsp = self.api_put(
            get_review_request_draft_url(review_request),
            {'public': True},
            expected_mimetype=review_request_draft_item_mimetype)

        self.assertEqual(rsp['stat'], 'ok')

        review_request = ReviewRequest.objects.get(pk=review_request.id)
        self.assertEqual(review_request.summary, "My Summary")
        self.assertEqual(review_request.description, "My Description")
        self.assertEqual(review_request.testing_done, "My Testing Done")
        self.assertEqual(review_request.branch, "My Branch")
        self.assertTrue(review_request.public)

        self.assertEqual(len(mail.outbox), 1)
        self.assertEqual(
            mail.outbox[0].subject,
            "Re: Review Request %s: My Summary" % review_request.pk)
        self.assertValidRecipients(["doc", "grumpy"])

    def test_put_publish_with_new_submitter(self):
        """Testing the PUT review-requests/<id>/draft/?public=1 API
        with new submitter"""
        review_request = self.create_review_request(submitter=self.user,
                                                    publish=True)
        draft = ReviewRequestDraft.create(review_request)
        draft.owner = User.objects.get(username='doc')
        draft.save()

        rsp = self.api_put(
            get_review_request_draft_url(review_request),
            {'public': True},
            expected_mimetype=review_request_draft_item_mimetype)

        self.assertEqual(rsp['stat'], 'ok')

        review_request = ReviewRequest.objects.get(pk=review_request.id)
        self.assertEqual(review_request.submitter.username, "doc")
        self.assertTrue(review_request.public)

    def test_put_publish_with_new_review_request(self):
        """Testing the PUT review-requests/<id>/draft/?public=1 API
        with a new review request
        """
        self.siteconfig.set('mail_send_review_mail', True)
        self.siteconfig.save()

        # Set some data first.
        review_request = self.create_review_request(submitter=self.user)
        review_request.target_people = [
            User.objects.get(username='doc')
        ]
        review_request.save()

        self._create_update_review_request(self.api_put, 200, review_request)

        rsp = self.api_put(
            get_review_request_draft_url(review_request),
            {'public': True},
            expected_mimetype=review_request_draft_item_mimetype)

        self.assertEqual(rsp['stat'], 'ok')

        review_request = ReviewRequest.objects.get(pk=review_request.id)
        self.assertEqual(review_request.summary, "My Summary")
        self.assertEqual(review_request.description, "My Description")
        self.assertEqual(review_request.testing_done, "My Testing Done")
        self.assertEqual(review_request.branch, "My Branch")
        self.assertTrue(review_request.public)

        self.assertEqual(len(mail.outbox), 1)
        self.assertEqual(mail.outbox[0].subject,
                         "Review Request %s: My Summary" % review_request.pk)
        self.assertValidRecipients(["doc", "grumpy"], [])

    def test_put_as_other_user_with_permission(self):
        """Testing the PUT review-requests/<id>/draft/ API
        as another user with permission
        """
        self.user.user_permissions.add(
            Permission.objects.get(codename='can_edit_reviewrequest'))

        self._test_put_as_other_user()

    def test_put_as_other_user_with_admin(self):
        """Testing the PUT review-requests/<id>/draft/ API
        as another user with admin
        """
        self._login_user(admin=True)

        self._test_put_as_other_user()

    @add_fixtures(['test_site'])
    def test_put_as_other_user_with_site_and_permission(self):
        """Testing the PUT review-requests/<id>/draft/ API
        as another user with local site and permission
        """
        self.user = self._login_user(local_site=True)

        local_site = self.get_local_site(name=self.local_site_name)

        site_profile = LocalSiteProfile.objects.create(
            local_site=local_site,
            user=self.user,
            profile=self.user.get_profile())
        site_profile.permissions['reviews.can_edit_reviewrequest'] = True
        site_profile.save()

        self._test_put_as_other_user(local_site)

    @add_fixtures(['test_site'])
    def test_put_as_other_user_with_site_and_admin(self):
        """Testing the PUT review-requests/<id>/draft/ API
        as another user with local site and admin
        """
        self.user = self._login_user(local_site=True, admin=True)

        self._test_put_as_other_user(
            self.get_local_site(name=self.local_site_name))

    def test_put_find_user_fails(self):
        """Testing the PUT review-requests/<id>/draft/ API
        with _find_user failure
        """
        self.spy_on(resources.review_request_draft._find_user,
                    call_fake=lambda *args, **kwargs: None)

        review_request = self.create_review_request(
            submitter=self.user)

        ReviewRequestDraft.create(review_request)

        rsp = self.api_put(
            get_review_request_draft_url(review_request, None),
            {
                'target_people': 'grumpy'
            },
            expected_status=400)
        self.assertEqual(rsp['stat'], 'fail')
        self.assertEqual(rsp['err']['code'], 105)
        self.assertTrue(resources.review_request_draft._find_user.called)

    def test_put_with_publish_and_trivial(self):
        """Testing the PUT review-requests/<id>/draft/ API with trivial
        changes
        """
        self.siteconfig.set('mail_send_review_mail', True)
        self.siteconfig.save()

        review_request = self.create_review_request(submitter=self.user,
                                                    publish=True)
        draft = ReviewRequestDraft.create(review_request)
        draft.summary = 'My Summary'
        draft.description = 'My Description'
        draft.testing_done = 'My Testing Done'
        draft.branch = 'My Branch'
        draft.target_people.add(User.objects.get(username='doc'))
        draft.save()

        mail.outbox = []

        rsp = self.api_put(
            get_review_request_draft_url(review_request),
            {
                'public': True,
                'trivial': True,
            },
            expected_mimetype=review_request_draft_item_mimetype)

        self.assertEqual(rsp['stat'], 'ok')

        review_request = ReviewRequest.objects.get(pk=review_request.id)
        self.assertEqual(review_request.summary, "My Summary")
        self.assertEqual(review_request.description, "My Description")
        self.assertEqual(review_request.testing_done, "My Testing Done")
        self.assertEqual(review_request.branch, "My Branch")
        self.assertTrue(review_request.public)

        self.assertEqual(len(mail.outbox), 0)

    def test_put_with_numeric_extra_data(self):
        """Testing the PUT review-requests/<id>/draft/ API with numeric
        extra_data values
        """
        review_request = self.create_review_request(submitter=self.user,
                                                    publish=True)

        rsp = self.api_put(
            get_review_request_draft_url(review_request),
            {
                'extra_data.int_val': 42,
                'extra_data.float_val': 3.14159,
                'extra_data.scientific_val': 2.75e-15
            },
            expected_mimetype=review_request_draft_item_mimetype)

        self.assertEqual(rsp['stat'], 'ok')

        draft_rsp = rsp['draft']
        extra_data = draft_rsp['extra_data']
        self.assertEqual(extra_data['int_val'], 42)
        self.assertEqual(extra_data['float_val'], 3.14159)
        self.assertEqual(extra_data['scientific_val'], 2.75e-15)

    def test_get_or_create_user_auth_backend(self):
        """Testing the PUT review-requests/<id>/draft/ API
        with AuthBackend.get_or_create_user failure
        """
        class SandboxAuthBackend(AuthBackend):
            backend_id = 'test-id'
            name = 'test'

            def get_or_create_user(self, username, request=None,
                                   password=None):
                raise Exception

        backend = SandboxAuthBackend()

        self.spy_on(auth.get_backends, call_fake=lambda: [backend])

        # The first spy messes with permissions, this lets it through
        self.spy_on(ReviewRequest.is_mutable_by, call_fake=lambda x, y: True)
        self.spy_on(backend.get_or_create_user)

        review_request = self.create_review_request(
            submitter=self.user)

        ReviewRequestDraft.create(review_request)

        rsp = self.api_put(
            get_review_request_draft_url(review_request, None),
            {
                'target_people': 'Target',
            },
            expected_status=400)

        self.assertEqual(rsp['stat'], 'fail')
        self.assertTrue(backend.get_or_create_user.called)

    def _create_update_review_request(self, api_func, expected_status,
                                      review_request=None,
                                      local_site_name=None):
        summary = "My Summary"
        description = "My Description"
        testing_done = "My Testing Done"
        branch = "My Branch"
        bugs = "#123,456"

        if review_request is None:
            review_request = self.create_review_request(submitter=self.user,
                                                        publish=True)
            review_request.target_people.add(
                User.objects.get(username='doc'))

        func_kwargs = {
            'summary': summary,
            'description': description,
            'testing_done': testing_done,
            'branch': branch,
            'bugs_closed': bugs,
        }

        if expected_status >= 400:
            expected_mimetype = None
        else:
            expected_mimetype = review_request_draft_item_mimetype

        rsp = api_func(
            get_review_request_draft_url(review_request, local_site_name),
            func_kwargs,
            expected_status=expected_status,
            expected_mimetype=expected_mimetype)

        if expected_status >= 200 and expected_status < 300:
            self.assertEqual(rsp['stat'], 'ok')
            self.assertEqual(rsp['draft']['summary'], summary)
            self.assertEqual(rsp['draft']['description'], description)
            self.assertEqual(rsp['draft']['testing_done'], testing_done)
            self.assertEqual(rsp['draft']['branch'], branch)
            self.assertEqual(rsp['draft']['bugs_closed'], ['123', '456'])

            draft = ReviewRequestDraft.objects.get(pk=rsp['draft']['id'])
            self.assertEqual(draft.summary, summary)
            self.assertEqual(draft.description, description)
            self.assertEqual(draft.testing_done, testing_done)
            self.assertEqual(draft.branch, branch)
            self.assertEqual(draft.get_bug_list(), ['123', '456'])

        return rsp

    def _create_update_review_request_with_site(self, api_func,
                                                expected_status,
                                                relogin=True,
                                                review_request=None):
        if relogin:
            self._login_user(local_site=True)

        if review_request is None:
            review_request = self.create_review_request(submitter='doc',
                                                        with_local_site=True)

        return self._create_update_review_request(
            api_func, expected_status, review_request, self.local_site_name)

    def _test_get_with_force_text_type(self, text, rich_text,
                                       force_text_type, expected_text):
        url, mimetype, draft = \
            self.setup_basic_get_test(self.user, False, None)

        draft.description = text
        draft.testing_done = text
        draft.description_rich_text = rich_text
        draft.testing_done_rich_text = rich_text
        draft.save()

        draft.changedesc.text = text
        draft.changedesc.rich_text = rich_text
        draft.changedesc.save()

        rsp = self.api_get(url + '?force-text-type=%s' % force_text_type,
                           expected_mimetype=mimetype)
        self.assertEqual(rsp['stat'], 'ok')
        self.assertIn(self.resource.item_result_key, rsp)

        draft_rsp = rsp[self.resource.item_result_key]
        self.assertEqual(draft_rsp['description_text_type'], force_text_type)
        self.assertEqual(draft_rsp['testing_done_text_type'], force_text_type)
        self.assertEqual(draft_rsp['changedescription'], expected_text)
        self.assertEqual(draft_rsp['description'], expected_text)
        self.assertEqual(draft_rsp['testing_done'], expected_text)
        self.assertNotIn('raw_text_fields', draft_rsp)

        rsp = self.api_get('%s?force-text-type=%s&include-text-types=raw'
                           % (url, force_text_type),
                           expected_mimetype=mimetype)
        self.assertEqual(rsp['stat'], 'ok')

        draft_rsp = rsp[self.resource.item_result_key]
        self.assertIn('raw_text_fields', draft_rsp)
        raw_text_fields = draft_rsp['raw_text_fields']
        self.assertEqual(raw_text_fields['changedescription'], text)
        self.assertEqual(raw_text_fields['description'], text)
        self.assertEqual(raw_text_fields['testing_done'], text)

    def _test_get_with_custom_and_force(self, source_text, rich_text,
                                        force_text_type, expected_text,
                                        custom_field_supports_markdown):
        """Helper function to test custom fields and ``?include-text-types=``.

        This will test GET requests of custom text fields in two alternative
        formats (one fixed as ``raw`` and the other controlled by
        ``force_text_type``) via the ``?include-text-types=`` query parameter.

        Args:
            source_text (unicode):
                Text to use as source data for fields being tested.

            rich_text (bool):
                Whether ``source_text`` is rich text.

            force_text_type (unicode):
                Value for ``?force-text-type=`` query parameter. Should be one
                of: ``plain``, ``markdown`` or ``html``.

            expected_text (unicode):
                Expected resultant text after forcing ``source_text`` to
                requested format.

            custom_field_supports_markdown (bool)
                Whether custom field being tested should enable markdown
                support.
        """
        # Exercise custom fields that support markdown (BaseTextAreaField) and
        # those that don't (BaseEditableField). Fields that don't support
        # markdown do not get serialized into
        # <text_type>_text_fields.extra_data.
        if custom_field_supports_markdown:
            base = BaseTextAreaField
        else:
            base = BaseEditableField

        class CustomField(base):
            # Utilize "text" as the field_id because it is a special case and
            # results in a text type field named "text_type".
            field_id = 'text'

        fieldset = get_review_request_fieldset('main')
        fieldset.add_field(CustomField)

        try:
            url, mimetype, draft = \
                self.setup_basic_get_test(self.user, False, None)

            source_text_type = "markdown" if rich_text else "plain"

            draft.description = source_text
            draft.description_rich_text = rich_text
            draft.extra_data['text'] = source_text
            if custom_field_supports_markdown:
                draft.extra_data['text_type'] = source_text_type
            draft.save()

            rsp = self.api_get(url + '?force-text-type=%s' % force_text_type,
                               expected_mimetype=mimetype)
            self.assertEqual(rsp['stat'], 'ok')
            self.assertIn(self.resource.item_result_key, rsp)

            draft_rsp = rsp[self.resource.item_result_key]
            self.assertIn('extra_data', draft_rsp)
            extra_data = draft_rsp['extra_data']
            self.assertEqual(draft_rsp['description_text_type'],
                             force_text_type)
            self.assertEqual(draft_rsp['description'], expected_text)
            self.assertNotIn('raw_text_fields', draft_rsp)

            if custom_field_supports_markdown:
                # Ensure the name of the text_type field has not been
                # formulated incorrectly, since "text" is a special name, and
                # thus we expect "text_type" not "text_text_type".
                self.assertNotIn('text_text_type', extra_data)

                self.assertEqual(extra_data['text'], expected_text)
                self.assertEqual(extra_data['text_type'], force_text_type)
            else:
                self.assertEqual(extra_data['text'], source_text)
                self.assertNotIn('text_type', extra_data)

            # Exercise including multiple text types via a CSV list.
            rsp = self.api_get(
                '%s?force-text-type=%s&include-text-types=raw,%s'
                % (url, force_text_type, force_text_type),
                expected_mimetype=mimetype)
            self.assertEqual(rsp['stat'], 'ok')

            draft_rsp = rsp[self.resource.item_result_key]
            self.assertIn('raw_text_fields', draft_rsp)
            raw_text_fields = draft_rsp['raw_text_fields']
            self.assertEqual(raw_text_fields['description'], source_text)
            self.assertEqual(raw_text_fields['description_text_type'],
                             source_text_type)

            other_field_name = '%s_text_fields' % force_text_type
            self.assertIn(other_field_name, draft_rsp)
            other_text_fields = draft_rsp[other_field_name]
            self.assertEqual(other_text_fields['description'], expected_text)
            self.assertEqual(other_text_fields['description_text_type'],
                             force_text_type)

            if custom_field_supports_markdown:
                self.assertIn('extra_data', raw_text_fields)
                extra_data_raw = raw_text_fields['extra_data']
                self.assertEqual(extra_data_raw['text'], source_text)
                self.assertEqual(extra_data_raw['text_type'], source_text_type)

                self.assertIn('extra_data', other_text_fields)
                extra_data_other = other_text_fields['extra_data']
                self.assertEqual(extra_data_other['text'], expected_text)
                self.assertEqual(extra_data_other['text_type'],
                                 force_text_type)
            else:
                self.assertNotIn('extra_data', raw_text_fields)
                self.assertNotIn('extra_data', other_text_fields)
        finally:
            fieldset.remove_field(CustomField)

    def _test_put_with_text_types(self, text_type_field, text_type_value,
                                  expected_change_text_type,
                                  expected_description_text_type,
                                  expected_testing_done_text_type,
                                  expected_custom_field_text_type):
        text = '`This` is a **test**'

        class CustomField(BaseTextAreaField):
            field_id = 'mytext'

        fieldset = get_review_request_fieldset('main')
        fieldset.add_field(CustomField)

        try:
            review_request = self.create_review_request(submitter=self.user,
                                                        publish=True)

            rsp = self.api_put(
                get_review_request_draft_url(review_request),
                {
                    'changedescription': text,
                    'description': text,
                    'testing_done': text,
                    'extra_data.mytext': text,
                    text_type_field: text_type_value,
                },
                expected_mimetype=review_request_draft_item_mimetype)

            self.assertEqual(rsp['stat'], 'ok')

            draft_rsp = rsp['draft']
            extra_data = draft_rsp['extra_data']
            self.assertEqual(draft_rsp['changedescription'], text)
            self.assertEqual(draft_rsp['description'], text)
            self.assertEqual(draft_rsp['testing_done'], text)
            self.assertEqual(extra_data['mytext'], text)
            self.assertEqual(draft_rsp['changedescription_text_type'],
                             expected_change_text_type)
            self.assertEqual(draft_rsp['description_text_type'],
                             expected_description_text_type)
            self.assertEqual(draft_rsp['testing_done_text_type'],
                             expected_testing_done_text_type)
            self.assertEqual(extra_data['mytext_text_type'],
                             expected_custom_field_text_type)

            draft = ReviewRequestDraft.objects.get(pk=rsp['draft']['id'])
            self.compare_item(draft_rsp, draft)
        finally:
            fieldset.remove_field(CustomField)

    def _test_put_as_other_user(self, local_site=None):
        review_request = self.create_review_request(
            with_local_site=(local_site is not None),
            submitter='dopey',
            publish=True)
        self.assertNotEqual(review_request.submitter, self.user)

        ReviewRequestDraft.create(review_request)

        if local_site:
            local_site_name = local_site.name
        else:
            local_site_name = None

        rsp = self.api_put(
            get_review_request_draft_url(review_request, local_site_name),
            {
                'description': 'New description',
            },
            expected_mimetype=review_request_draft_item_mimetype)

        self.assertEqual(rsp['stat'], 'ok')
        self.assertTrue(rsp['draft']['description'], 'New description')<|MERGE_RESOLUTION|>--- conflicted
+++ resolved
@@ -313,8 +313,6 @@
         finally:
             fieldset.remove_field(CustomField)
 
-<<<<<<< HEAD
-=======
     def test_post_with_publish_and_custom_field_and_unbound_extra_data(self):
         """Testing the POST review-requests/<id>/draft/ API with custom
         text field and extra_data unbound to a field set in same request and
@@ -365,7 +363,6 @@
         finally:
             fieldset.remove_field(CustomField)
 
->>>>>>> e223298c
     #
     # HTTP PUT tests
     #
