from __future__ import unicode_literals

import socket

from django.contrib.sites.models import Site
from django.utils import six
from django.utils.six.moves.urllib.parse import urljoin
from djblets.siteconfig.models import SiteConfiguration

from reviewboard.site.urlresolvers import local_site_reverse


def get_server_url(local_site_name=None, local_site=None, request=None):
    """Return the URL for the root of the server.

    This will construct a URL that points to the root of the server, factoring
    in whether to use HTTP or HTTPS.

    If ``local_site_name`` or ``local_site`` is provided, then the URL will be
    the root to the LocalSite's root, rather than the server's root.

    If ``request`` is provided, then the Local Site, if any, will be
    inferred from the request.
    """
    site = Site.objects.get_current()
    siteconfig = SiteConfiguration.objects.get_current()
    root = local_site_reverse('root', local_site_name=local_site_name,
                              local_site=local_site, request=request)

    return '%s://%s%s' % (siteconfig.get('site_domain_method'),
                          site.domain, root)


<<<<<<< HEAD
def build_server_url(*args, **kwargs):
=======
def build_server_url(path=None, **kwargs):
>>>>>>> 8b036c06
    """Build an absolute URL containing the full URL to the server.

    A path can be supplied that will be joined to the server URL.

    Args:
        path (unicode):
            The path to append to the server URL.

        **kwargs (dict):
            Additional arguments to pass to :py:func:`get_server_url`.

    Returns:
        unicode:
        The resulting URL.
    """
<<<<<<< HEAD
    return urljoin(get_server_url(**kwargs), *args)


def get_hostname():
    """Return the hostname for this Review Board server.

    Returns:
        unicode:
        The hostname for the server.
    """
    return six.text_type(socket.gethostname())
=======
    return urljoin(get_server_url(**kwargs), path)
>>>>>>> 8b036c06
<|MERGE_RESOLUTION|>--- conflicted
+++ resolved
@@ -31,11 +31,7 @@
                           site.domain, root)
 
 
-<<<<<<< HEAD
-def build_server_url(*args, **kwargs):
-=======
 def build_server_url(path=None, **kwargs):
->>>>>>> 8b036c06
     """Build an absolute URL containing the full URL to the server.
 
     A path can be supplied that will be joined to the server URL.
@@ -51,8 +47,7 @@
         unicode:
         The resulting URL.
     """
-<<<<<<< HEAD
-    return urljoin(get_server_url(**kwargs), *args)
+    return urljoin(get_server_url(**kwargs), path)
 
 
 def get_hostname():
@@ -62,7 +57,4 @@
         unicode:
         The hostname for the server.
     """
-    return six.text_type(socket.gethostname())
-=======
-    return urljoin(get_server_url(**kwargs), path)
->>>>>>> 8b036c06
+    return six.text_type(socket.gethostname())