// Constants
var BACKWARD = -1;
var FORWARD  = 1;
var INVALID  = -1;
var DIFF_SCROLLDOWN_AMOUNT = 100;
var VISIBLE_CONTEXT_SIZE = 5;

var ANCHOR_COMMENT = 1;
var ANCHOR_FILE = 2;
var ANCHOR_CHUNK = 4;


// State
var gDiff;


/*
 * A list of key bindings for the page.
 */
var gActions = [
    { // Previous file
        keys: "aAKP<m",
        onPress: function() {
            scrollToAnchor(GetNextAnchor(BACKWARD, ANCHOR_FILE));
        }
    },

    { // Next file
        keys: "fFJN>",
        onPress: function() {
            scrollToAnchor(GetNextAnchor(FORWARD, ANCHOR_FILE));
        }
    },

    { // Previous diff
        keys: "sSkp,,",
        onPress: function() {
            scrollToAnchor(GetNextAnchor(BACKWARD, ANCHOR_CHUNK | ANCHOR_FILE));
        }
    },

    { // Next diff
        keys: "dDjn..",
        onPress: function() {
            scrollToAnchor(GetNextAnchor(FORWARD, ANCHOR_CHUNK | ANCHOR_FILE));
        }
    },

    { // Recenter
        keys: unescape("%0D"),
        onPress: function() { scrollToAnchor(gAnchors[gSelectedAnchor]); }
    },

    { // Previous comment
        keys: "[x",
        onPress: function() {
            scrollToAnchor(GetNextAnchor(BACKWARD, ANCHOR_COMMENT));
        }
    },

    { // Next comment
        keys: "]c",
        onPress: function() {
            scrollToAnchor(GetNextAnchor(FORWARD, ANCHOR_COMMENT));
        }
    },

    { // Go to header
        keys: "gu;",
        onPress: function() {}
    },

    { // Go to footer
        keys: "GU:",
        onPress: function() {}
    }
];


// State variables
var gSelectedAnchor = INVALID;
var gFileAnchorToId = {};
var gInterdiffFileAnchorToId = {};
var gAnchors = $();
var gCommentDlg = null;
var gHiddenComments = {};
var gDiffHighlightBorder = null;
var gStartAtAnchor = null;


/*
 * Creates a comment block in the diff viewer.
 *
 * @param {jQuery} beginRow      The first table row to attach to.
 * @param {jQuery} endRow        The last table row to attach to.
 * @param {int}    beginLineNum  The line number to attach to.
 * @param {int}    endLineNum    The line number to attach to.
 * @param {array}  comments      The list of comments in this block.
 *
 * @return {object} The comment block.
 */
function DiffCommentBlock(beginRow, endRow, beginLineNum, endLineNum,
                          comments) {
    var self = this;

    var table = beginRow.parents("table:first")
    var fileid = table[0].id;

    this.filediff = gFileAnchorToId[fileid];
    this.interfilediff = gInterdiffFileAnchorToId[fileid];
    this.beginLineNum = beginLineNum;
    this.endLineNum = endLineNum;
    this.beginRow = beginRow;
    this.endRow = endRow;
    this.comments = [];
    this.draftComment = null;

    this.el = $("<span/>")
        .addClass("commentflag")
        .click(function() {
            self.showCommentDlg();
            return false;
        })

    this.countEl = $("<span/>")
        .appendTo(this.el);

    if ($.browser.msie && $.browser.version == 6) {
        /*
         * Tooltips for some reason cause comment flags to disappear in IE6.
         * So for now, just fake them and never show them.
         */
        this.tooltip = $("<div/>");
    } else {
        this.tooltip = $.tooltip(this.el, {
            side: "rb"
        }).addClass("comments");
    }

    this.anchor = $("<a/>")
        .attr("name",
              "file" + this.filediff['id'] + "line" + this.beginLineNum)
        .addClass("comment-anchor")
        .appendTo(this.el);

    /*
     * Find out if there's any draft comments, and filter them out of the
     * stored list of comments.
     */
    if (comments && comments.length > 0) {
        for (var i in comments) {
            var comment = comments[i];

            if (comment.localdraft) {
                this._createDraftComment(comment.text);
            } else {
                this.comments.push(comment);
            }
        }
    } else {
        this._createDraftComment();
    }

    this.updateCount();
    this.updateTooltip();

    /* Now that we've built everything, add this to the DOM. */
    this.beginRow[0].cells[0].appendChild(this.el[0]);
}

$.extend(DiffCommentBlock.prototype, {
    /*
     * Notifies the user of some update. This notification appears by the
     * comment flag.
     *
     * @param {string} text  The notification text.
     */
    notify: function(text) {
        var offset = this.el.offset();

        var bubble = $("<div/>")
            .addClass("bubble")
            .text(text)
            .appendTo(this.el);

        bubble
            .css({
                left: this.el.width(),
                top:  0,
                opacity: 0
            })
            .animate({
                top: "-=10px",
                opacity: 0.8
            }, 350, "swing")
            .delay(1200)
            .animate({
                top: "+=10px",
                opacity: 0
            }, 350, "swing", function() {
                bubble.remove();
            });
    },

    /*
     * Updates the tooltip contents.
     */
    updateTooltip: function() {
        this.tooltip.empty();
        var list = $("<ul/>");

        if (this.draftComment) {
            $("<li/>")
                .text(this.draftComment.text.truncate())
                .addClass("draft")
                .appendTo(list);
        }

        for (var i = 0; i < this.comments.length; i++) {
            $("<li/>")
                .text(this.comments[i].text.truncate())
                .appendTo(list);
        }

        list.appendTo(this.tooltip);
    },

    /*
     * Updates the displayed number of comments in the comment block.
     *
     * If there's a draft comment, it will be added to the count. Otherwise,
     * this depends solely on the number of published comments.
     */
    updateCount: function() {
        var count = this.comments.length;

        if (this.draftComment) {
            count++;
        }

        this.count = count;
        this.countEl.html(this.count);
    },

    /*
     * Shows the comment dialog.
     */
    showCommentDlg: function() {
        var self = this;

        if (gCommentDlg == null) {
            gCommentDlg = $("#comment-detail")
                .commentDlg()
                .css("z-index", 999);
            gCommentDlg.appendTo("body");
        }

        gCommentDlg
            .one("close", function() {
                self._createDraftComment();

                gCommentDlg
                    .setDraftComment(self.draftComment)
                    .setCommentsList(self.comments, "comment")
                    .css({
                        left: $(document).scrollLeft() +
                              ($(window).width() - gCommentDlg.width()) / 2,
                        top:  self.endRow.offset().top +
                              self.endRow.height()
                    })
                    .open(self.el);
            })
            .close();
    },

    _createDraftComment: function(textOnServer) {
        if (this.draftComment != null) {
            return;
        }

        var self = this;
        var el = this.el;
        var comment = new RB.DiffComment(this.filediff, this.interfilediff,
                                         this.beginLineNum, this.endLineNum,
                                         textOnServer);

        $.event.add(comment, "textChanged", function() {
            self.updateTooltip();
        });

        $.event.add(comment, "deleted", function() {
            self.notify("Comment Deleted");
        });

        $.event.add(comment, "destroyed", function() {
            self.draftComment = null;

            /* Discard the comment block if empty. */
            if (self.comments.length == 0) {
                el.fadeOut(350, function() { el.remove(); })
                self.anchor.remove();
            } else {
                el.removeClass("draft");
                self.updateCount();
                self.updateTooltip();
            }
        });

        $.event.add(comment, "saved", function() {
            self.updateCount();
            self.updateTooltip();
            self.notify("Comment Saved");
            showReviewBanner();
        });

        this.draftComment = comment;
        el.addClass("draft");
    }
});


/*
 * Registers a section as being a diff file.
 *
 * This handles all mouse actions on the diff, comment range selection, and
 * populatation of comment flags.
 *
 * @param {array} lines  The lines containing comments. See the
 *                       addCommentFlags documentation for the format.
 *
 * @return {jQuery} The diff file element.
 */
$.fn.diffFile = function(lines) {
    return this.each(function() {
        var self = $(this);

        /* State */
        var selection = {
            begin: null,
            beginNum: 0,
            end: null,
            endNum: 0,
            lastSeenIndex: 0
        };

        var ghostCommentFlag = $("<img/>")
            .addClass("commentflag")
            .addClass("ghost-commentflag")
            .attr("src", MEDIA_URL + "rb/images/comment-ghost.png?" +
                         MEDIA_SERIAL)
            .css({
                'position': 'absolute',
                'left': 2
            })
            .mousedown(function(e) { self.triggerHandler("mousedown", e); })
            .mouseup(function(e)   { self.triggerHandler("mouseup", e);   })
            .mouseover(function(e) { self.triggerHandler("mouseover", e); })
            .mouseout(function(e)  { self.triggerHandler("mouseout", e);  })
            .hide()
            .appendTo("body");

        var ghostCommentFlagCell = null;


        /* Events */
        self
            .mousedown(function(e) {
                /*
                 * Handles the mouse down event, which begins selection for
                 * comments.
                 *
                 * @param {event} e  The mousedown event.
                 */
                var node = e.target;

                if (ghostCommentFlagCell != null) {
                    node = ghostCommentFlagCell[0];
                }

                if (isLineNumCell(node)) {
                    var row = $(node.parentNode);

                    selection.begin    = selection.end    = row;
                    selection.beginNum = selection.endNum =
                        parseInt(row.attr('line'));

                    selection.lastSeenIndex = row[0].rowIndex;
                    row.addClass("selected");

                    self.disableSelection();

                    e.stopPropagation();
                    e.preventDefault();
                }
            })
            .mouseup(function(e) {
                /*
                 * Handles the mouse up event, which finalizes selection
                 * of a range of lines.
                 *
                 * This will create a new comment block and display the
                 * comment dialog.
                 *
                 * @param {event} e  The mouseup event.
                 */
                var node = e.target;

                if (ghostCommentFlagCell != null) {
                    node = ghostCommentFlagCell[0];
                }

                if (isLineNumCell(node)) {
                    /*
                     * Selection was finalized. Create the comment block
                     * and show the comment dialog.
                     */
                    var commentBlock = new DiffCommentBlock(selection.begin,
                                                            selection.end,
                                                            selection.beginNum,
                                                            selection.endNum);
                    commentBlock.showCommentDlg();

                    e.preventDefault();
                    e.stopPropagation();

                    $(node).removeClass("selected");
                } else {
                    /*
                     * The user clicked somewhere else. Move the anchor
                     * point here if it's part of the diff.
                     */
                    var tbody = $(node).parents("tbody:first");

                    if (tbody.length > 0 &&
                        (tbody.hasClass("delete") || tbody.hasClass("insert") ||
                         tbody.hasClass("replace"))) {
                        gotoAnchor($("a:first", tbody).attr("name"), true);
                    }
                }

                if (selection.begin != null) {
                    /* Reset the selection. */
                    var rows = self[0].rows;

                    for (var i = selection.begin[0].rowIndex;
                         i <= selection.end[0].rowIndex;
                         i++) {
                        $(rows[i]).removeClass("selected");
                    }

                    selection.begin    = selection.end    = null;
                    selection.beginNum = selection.endNum = 0;
                    selection.rows = [];
                }

                ghostCommentFlagCell = null;

                /* Re-enable text selection on IE */
                self.enableSelection();
            })
            .mouseover(function(e) {
                /*
                 * Handles the mouse over event. This will update the
                 * selection, if there is one, to include this row in the
                 * range, and set the "selected" class on the new row.
                 *
                 * @param {event} e  The mouseover event.
                 */
                var node = getActualRowNode($(e.target));
                var row = node.parent();

                if (isLineNumCell(node[0])) {
                    node.css("cursor", "pointer");

                    if (selection.begin != null) {
                        /* We have an active selection. */
                        var linenum = parseInt(row.attr("line"));

                        if (linenum < selection.beginNum) {
                            selection.beginNum = linenum;
                            selection.begin = row;
                        } else if (linenum > selection.beginNum) {
                            selection.end = row;
                            selection.endNum = linenum;
                        }

                        var min = Math.min(selection.lastSeenIndex,
                                           row[0].rowIndex);
                        var max = Math.max(selection.lastSeenIndex,
                                           row[0].rowIndex);

                        for (var i = min; i <= max; i++) {
                            $(self[0].rows[i]).addClass("selected");
                        }

                        selection.lastSeenIndex = row[0].rowIndex;
                    } else {
                        var lineNumCell = row[0].cells[0];

                        /* See if we have a comment flag in here. */
                        if ($(".commentflag", lineNumCell).length == 0) {
                            ghostCommentFlag
                                .css("top", node.offset().top - 1)
                                .show()
                                .parent()
                                    .removeClass("selected");
                            ghostCommentFlagCell = node;

                        }

                        row.addClass("selected");
                    }
                } else if (ghostCommentFlagCell != null &&
                           node[0] != ghostCommentFlagCell[0]) {
                    row.removeClass("selected");
                }
            })
            .mouseout(function(e) {
                /*
                 * Handles the mouse out event, removing any lines outside
                 * the new range from the selection.
                 *
                 * @param {event} e  The mouseout event.
                 */
                var relTarget = e.relatedTarget;
                var node = getActualRowNode($(e.fromElement ||
                                              e.originalTarget));

                if (relTarget != ghostCommentFlag[0]) {
                    ghostCommentFlag.hide();
                    ghostCommentFlagCell = null;
                }

                if (selection.begin != null) {
                    /* We have an active selection. */
                    if (relTarget != null && isLineNumCell(relTarget)) {
                        /*
                         * Remove the "selection" class from any rows no
                         * longer in this selection.
                         */
                        var destRowIndex = relTarget.parentNode.rowIndex;

                        if (destRowIndex >= selection.begin[0].rowIndex) {
                            for (var i = selection.lastSeenIndex;
                                 i > destRowIndex;
                                 i--) {
                                $(self[0].rows[i]).removeClass("selected");
                            }

                            selection.lastSeenIndex = destRowIndex;
                        }
                    }
                } else if (node != null && isLineNumCell(node[0])) {
                    /*
                     * Opera seems to generate lots of spurious mouse-out
                     * events, which would cause us to get all sorts of
                     * errors in here unless we check the target above.
                     */
                    node.parent().removeClass("selected");
                }
            });

        addCommentFlags(self, lines);

        /*
         * Returns whether a particular cell is a line number cell.
         *
         * @param {HTMLElement} cell  The cell element.
         *
         * @return {bool} true if the cell is the line number cell.
         */
        function isLineNumCell(cell) {
            return (cell.tagName == "TH" &&
                    cell.parentNode.getAttribute('line'));
        }


        /*
         * Returns the actual cell node in the table.
         *
         * If the node specified is the ghost flag, this will return the
         * cell the ghost flag represents.
         *
         * If this is a comment flag inside a cell, this will return the
         * comment flag's parent cell
         *
         * @return {jQuery} The row.
         */
        function getActualRowNode(node) {
            if (node.hasClass("commentflag")) {
                if (node[0] == ghostCommentFlag[0]) {
                    node = ghostCommentFlagCell;
                } else {
                    node = node.parent();
                }
            }

            return node;
        }
    });
};


/*
 * Highlights a chunk of the diff.
 *
 * This will create and move four border elements around the chunk. We use
 * these border elements instead of setting a border since few browsers
 * render borders on <tbody> tags the same, and give us few options for
 * styling.
 */
$.fn.highlightChunk = function() {
    var firstHighlight = false;

    if (!gDiffHighlightBorder) {
        var borderEl = $("<div/>")
            .addClass("diff-highlight-border")
            .css("position", "absolute");

        gDiffHighlightBorder = {
            top: borderEl.clone().appendTo("#diffs"),
            bottom: borderEl.clone().appendTo("#diffs"),
            left: borderEl.clone().appendTo("#diffs"),
            right: borderEl.clone().appendTo("#diffs")
        };

        firstHighlight = true;
    }

    var el = this.parents("tbody:first, thead:first");

    var borderWidth = gDiffHighlightBorder.left.width();
    var borderHeight = gDiffHighlightBorder.top.height();
    var borderOffsetX = borderWidth / 2;
    var borderOffsetY = borderHeight / 2;

    if ($.browser.msie && $.browser.version <= 8) {
        /* On IE, the black rectangle is too far to the top. */
        borderOffsetY = -borderOffsetY;

        if ($.browser.msie && $.browser.version == 8) {
            /* And on IE8, it's also too far to the left. */
            borderOffsetX = -borderOffsetX;
        }
    }

    var updateQueued = false;
    var oldLeft;
    var oldTop;
    var oldWidth;
    var oldHeight;

    /*
     * Updates the position of the border elements.
     */
    function updatePosition(event) {
        if (event && event.target &&
            event.target != window &&
            !event.target.getElementsByTagName) {

            /*
             * This is not a container. It might be a text node.
             * Ignore it.
             */
            return;
        }

        var offset = el.position();

        if (!offset) {
            return;
        }

        var left = Math.round(offset.left);
        var top = Math.round(offset.top);
        var width = el.outerWidth();
        var height = el.outerHeight();

        if (left == oldLeft &&
            top == oldTop &&
            width == oldWidth &&
            height == oldHeight) {

            /* The position and size haven't actually changed. */
            return;
        }

        var outerHeight = height + borderHeight;
        var outerWidth  = width + borderWidth;
        var outerLeft   = left - borderOffsetX;
        var outerTop    = top - borderOffsetY;

        gDiffHighlightBorder.left.css({
            left: outerLeft,
            top: outerTop,
            height: outerHeight
        });

        gDiffHighlightBorder.top.css({
            left: outerLeft,
            top: outerTop,
            width: outerWidth
        });

        gDiffHighlightBorder.right.css({
            left: outerLeft + width,
            top: outerTop,
            height: outerHeight
        });

        gDiffHighlightBorder.bottom.css({
            left: outerLeft,
            top: outerTop + height,
            width: outerWidth
        });

        oldLeft = left;
        oldTop = top;
        oldWidth = width;
        oldHeight = height;

        updateQueued = false;
    }

    /*
     * Updates the position after 50ms so we don't call updatePosition too
     * many times in response to a DOM change.
     */
    function queueUpdatePosition(event) {
        if (!updateQueued) {
            updateQueued = true;
            setTimeout(function() { updatePosition(event); }, 50);
        }
    }

    $(document).bind("DOMNodeInserted.highlightChunk", queueUpdatePosition);
    $(document).bind("DOMNodeRemoved.highlightChunk", queueUpdatePosition);
    $(window).bind("resize.highlightChunk", updatePosition);

    if (firstHighlight) {
        /*
         * There seems to be a bug where we often won't get this right
         * away on page load. Race condition, perhaps.
         */
        queueUpdatePosition();
    } else {
        updatePosition();
    }

    return this;
};


/*
 * Sets the active anchor on the page, optionally scrolling to it.
 *
 * @param {string} name    The anchor name.
 * @param {bool}   scroll  If true, scrolls the page to the anchor.
 */
function gotoAnchor(name, scroll) {
    return scrollToAnchor($("a[name=" + name + "]"), scroll || false);
}


/*
 * Finds the row in a table matching the specified line number.
 *
 * @param {HTMLElement} table     The table element.
 * @param {int}         linenum   The line number to search for.
 * @param {int}         startRow  Optional start row to search.
 * @param {int}         endRow    Optional end row to search.
 *
 * @param {HTMLElement} The resulting row, or null if not found.
 */
function findLineNumRow(table, linenum, startRow, endRow) {
    var row = null;
    var found = false;
    var row_offset = 1; // Get past the headers.

    if (table.rows.length - row_offset > linenum) {
        row = table.rows[row_offset + linenum];

        // Account for the "x lines hidden" row.
        if (row != null && parseInt(row.getAttribute('line')) == linenum) {
            return row;
        }
    }

    var low = startRow || 1;
    var high = Math.min(endRow || table.rows.length, table.rows.length);

    if (endRow != undefined) {
        /* See if we got lucky and found it in the last row. */
        if (parseInt(table.rows[endRow].getAttribute('line')) == linenum) {
            return table.rows[endRow];
        }
    } else if (row != null) {
        /*
         * We collapsed the rows (unless someone mucked with the DB),
         * so the desired row is less than the row number retrieved.
         */
        high = parseInt(row.getAttribute('line'))
    }

    /* Binary search for this cell. */
    for (var i = Math.round((low + high) / 2); low < high - 1;) {
        row = table.rows[row_offset + i];

        if (!row) {
            high--;
            continue;
        }

        var value = parseInt(row.getAttribute('line'))

        if (!value) {
            i++;
            continue;
        }

        /* See if we can use simple math to find the row quickly. */
        var guessRowNum = linenum - value;

        if (guessRowNum >= 0 && guessRowNum < table.rows.length) {
            var guessRow = table.rows[row_offset + i + guessRowNum];

            if (guessRow
                && parseInt(guessRow.getAttribute('line')) == linenum) {
                /* We found it using maths! */
                return guessRow;
            }
        }

        var oldHigh = high;
        var oldLow = low;

        if (value > linenum) {
            high = i;
        } else if (value < linenum) {
            low = i;
        } else {
            return row;
        }

        /*
         * Make sure we don't get stuck in an infinite loop. This can happen
         * when a comment is placed in a line that isn't being shown.
         */
        if (oldHigh == high && oldLow == low) {
            break;
        }

        i = Math.round((low + high) / 2);
    }

    // Well.. damn. Ignore this then.
    return null;
}


/*
 * Adds comment flags to a table.
 *
 * lines is an array of dictionaries grouping together comments on the
 * same line. The dictionaries contain the following keys:
 *
 *    text       - The text of the comment.
 *    line       - The first line number.
 *    num_lines  - The number of lines the comment spans.
 *    user       - A dictionary containing "username" and "name" keys
 *                 for the user.
 *    url        - The URL for the comment.
 *    localdraft - true if this is the current user's draft comment.
 *
 * @param {HTMLElement} table  The table to add flags to.
 * @param {object}      lines  The comment lines to add.
 */
function addCommentFlags(table, lines) {
    var remaining = {};

    var prevBeginRowIndex = undefined;

    for (var i in lines) {
        var line = lines[i];
        var numLines = line.num_lines;

        var beginLineNum = line.linenum;
        var endLineNum = beginLineNum + numLines - 1;
        var beginRow = findLineNumRow(table[0], beginLineNum,
                                      prevBeginRowIndex);

        if (beginRow != null) {
            prevBeginRowIndex = beginRow.rowIndex;

            var endRow = (endLineNum == beginLineNum
                          ? beginRow
                          : findLineNumRow(table[0], endLineNum,
                                           prevBeginRowIndex,
                                           prevBeginRowIndex + numLines - 1));


            /*
             * Note that endRow might be null if it exists in a collapsed
             * region, so we can get away with just using beginRow if we
             * need to.
             */
            new DiffCommentBlock($(beginRow), $(endRow || beginRow),
                                 beginLineNum, endLineNum, line.comments);
        } else {
            remaining[beginLineNum] = line;
        }
    }

    gHiddenComments = remaining;
}


/*
 * Expands a chunk of the diff.
 *
 * @param {string} fileid              The file ID.
 * @param {string} filediff_id         The FileDiff ID.
 * @param {string} revision            The revision of the file.
 * @param {string} interdiff_revision  The interdiff revision of the file.
 * @param {int}    chunk_index         The chunk index number.
 * @param {string} tbody_id            The tbody ID to insert into.
 */
function expandChunk(fileid, filediff_id, revision, interdiff_revision,
                     chunk_index, link) {
    gDiff.getDiffFragment(fileid, filediff_id, revision, interdiff_revision,
                          chunk_index, function(html) {
        var tbody = $(link).parents("tbody.collapsed");
        var table = tbody.parent();

<<<<<<< HEAD
        tbody.replaceWith(html);
        addCommentFlags(table, gHiddenComments);
=======
    if (interdiff_revision != null) {
      revision += "-" + interdiff_revision;
    }

    rbApiCall({
        url: SITE_ROOT + 'r/' + gReviewRequestId + '/diff/' + revision +
             '/fragment/' + filediff_id + '/chunk/' + chunk_index + '/',
        data: {},
        type: "GET",
        dataType: "html",
        complete: function(res, status) {
            if (status == "success") {
                var tbody = $(link).parents("tbody.collapsed");
                var table = tbody.parent();

                tbody.replaceWith(res.responseText);
                addCommentFlags(table, gHiddenComments);

                /* The selection rectangle may not update -- bug #1353. */
                $(gAnchors[gSelectedAnchor]).highlightChunk();
            }
        }
>>>>>>> ddfc9bdc
    });
}


/*
 * Scrolls to the anchor at a specified location.
 *
 * @param {jQuery} anchor    The anchor jQuery instance.
 * @param {bool}   noscroll  true if the page should not be scrolled.
 *
 * @return {bool} true if the anchor was found, or false if not.
 */
function scrollToAnchor(anchor, noscroll) {
    if (anchor.length == 0) {
        return false;
    }

    if (anchor.parent().is(":hidden")) {
        return false;
    }

    if (!noscroll) {
        $(window).scrollTop(anchor.offset().top - DIFF_SCROLLDOWN_AMOUNT);
    }

    anchor.highlightChunk();

    for (var i = 0; i < gAnchors.length; i++) {
        if (gAnchors[i] == anchor[0]) {
            gSelectedAnchor = i;
            break;
        }
    }

    return true;
}


/*
 * Returns the next navigatable anchor in the specified direction.
 *
 * @param {int} dir         The direction (BACKWARD or FORWARD)
 * @param {int} anchorType  The type of the anchor as a bitmask
 *                          (ANCHOR_COMMENT, ANCHOR_FILE, ANCHOR_CHUNK)
 *
 * @return {jQuery} The found anchor jQuery instance, or INVALID.
 */
function GetNextAnchor(dir, anchorType) {
    for (var anchor = gSelectedAnchor + dir;
         anchor >= 0 && anchor < gAnchors.length;
         anchor = anchor + dir) {

        var anchorEl = $(gAnchors[anchor]);

        if (((anchorType & ANCHOR_COMMENT) &&
             anchorEl.hasClass("comment-anchor")) ||
            ((anchorType & ANCHOR_FILE) &&
             anchorEl.hasClass("file-anchor")) ||
            ((anchorType & ANCHOR_CHUNK) &&
             anchorEl.hasClass("chunk-anchor"))) {
            return anchorEl;
        }
    }

    return $([]);
}


/*
 * Updates the list of known anchors based on named anchors in the specified
 * table. This is called after every part of the diff that we loaded.
 *
 * If no anchor is selected, we'll try to select the first one.
 *
 * @param {jQuery} table  The table to load anchors from.
 */
function updateAnchors(table) {
    gAnchors = gAnchors.add($("a[name]", table));

    /* Skip over the change index to the first item */
    if (gSelectedAnchor == -1 && gAnchors.length > 0) {
      gSelectedAnchor = 0;
      $(gAnchors[gSelectedAnchor]).highlightChunk();
    }
}


/*
 * Progressively load a diff.
 *
 * When the diff is loaded, it will be placed into the appropriate location
 * in the diff viewer, rebuild the anchors, and move on to the next file.
 *
 * @param {string} filediff_id               The filediff ID
 * @param {string} filediff_revision         The filediff revision
 * @param {string} interfilediff_id          The interfilediff ID (optional)
 * @param {string} interfilediff_revision    The interfilediff revision
 *                                           (optional)
 * @param {string} file_index                The file index
 * @param {dict}   comment_counts            The comments for this region
 */
function loadFileDiff(filediff_id, filediff_revision,
                      interfilediff_id, interfilediff_revision,
                      file_index,
                      comment_counts) {

    if ($("#file" + filediff_id).length == 1) {
        /* We already have this one. This is probably a pre-loaded file. */
        setupFileDiff();
    } else {
        $.funcQueue("diff_files").add(function() {
            gDiff.getDiffFile(filediff_id, filediff_revision,
                              interfilediff_id, interfilediff_revision,
                              file_index, onFileLoaded);
        });
    }

    function onFileLoaded(xhr) {
        $("#file_container_" + filediff_id).replaceWith(xhr.responseText);

        setupFileDiff();
    }

    function setupFileDiff() {
        var key = "file" + filediff_id;

        gFileAnchorToId[key] = {
            'id': filediff_id,
            'revision': filediff_revision
        };

        if (interfilediff_id) {
            gInterdiffFileAnchorToId[key] = {
                'id': interfilediff_id,
                'revision': interfilediff_revision
            };
        }

        var diffTable = $("#file" + filediff_id);
        diffTable.diffFile(comment_counts);

        /* We must rebuild this every time. */
        updateAnchors(diffTable);

        if (gStartAtAnchor != null) {
            /* See if we've loaded the anchor the user wants to start at. */
            var anchor = $("a[name='" + gStartAtAnchor + "']");

            if (anchor.length != 0) {
                scrollToAnchor(anchor);
                gStartAtAnchor = null;
            }
        }

        $.funcQueue("diff_files").next();
    }
}


/*
 * Toggles the display state of Whitespace chunks and lines.
 *
 * When a diff is loaded, by default, all whitespace only changes are shown.
 * This function hides the changes shown and show the hidden changes,
 * toggling the state.
 */
function toggleWhitespaceChunks()
{
    var tables = $("table.sidebyside");
    var chunks = tables.children("tbody.whitespace-chunk");

    /* Dim the whole chunk */
    chunks.toggleClass("replace");

    /* Dim the anchor to each chunk in the file list */
    chunks.each(function() {
        var target = this.id.split("chunk")[1];
        $("ol.index a[href=#" + target + "]").toggleClass("dimmed");
    });

    /* Remove chunk identifiers */
    chunks.children(":first-child").toggleClass("first");
    chunks.children(":last-child").toggleClass("last");

    /* Toggle individual lines */
    tables.find("tbody tr.whitespace-line").toggleClass("dimmed");

    /* Toggle the display of the button itself */
    $(".review-request ul.controls li:gt(0)").toggle();

    /* Toggle adjacent chunks, and show the whitespace message */
    tables.children("tbody.whitespace-file").toggle()
                                            .siblings("tbody")
                                                .toggle();
}


$(document).ready(function() {
    gDiff = gReviewRequest.createDiff(gRevision, gInterdiffRevision);

    $(document).keypress(function(evt) {
        if (evt.altKey || evt.ctrlKey || evt.metaKey) {
            return;
        }

        var keyChar = String.fromCharCode(evt.which);

        for (var i = 0; i < gActions.length; i++) {
            if (gActions[i].keys.indexOf(keyChar) != -1) {
                gActions[i].onPress();
                return false;
            }
        }
    });

    $("ul.controls li a.toggleWhitespaceButton").click(function() {
        toggleWhitespaceChunks();
        return false;
    });

    /*
     * Make sure any inputs on the page (such as the search box) don't
     * bubble down key presses to the document.
     */
    $("input, textarea").keypress(function(evt) {
        evt.stopPropagation();
    });

    /* Check to see if there's an anchor we need to scroll to. */
    var url = document.location.toString();

    if (url.match("#")) {
        gStartAtAnchor = url.split("#")[1];
    }

    $.funcQueue("diff_files").start();
});

// vim: set et:<|MERGE_RESOLUTION|>--- conflicted
+++ resolved
@@ -932,33 +932,11 @@
         var tbody = $(link).parents("tbody.collapsed");
         var table = tbody.parent();
 
-<<<<<<< HEAD
         tbody.replaceWith(html);
         addCommentFlags(table, gHiddenComments);
-=======
-    if (interdiff_revision != null) {
-      revision += "-" + interdiff_revision;
-    }
-
-    rbApiCall({
-        url: SITE_ROOT + 'r/' + gReviewRequestId + '/diff/' + revision +
-             '/fragment/' + filediff_id + '/chunk/' + chunk_index + '/',
-        data: {},
-        type: "GET",
-        dataType: "html",
-        complete: function(res, status) {
-            if (status == "success") {
-                var tbody = $(link).parents("tbody.collapsed");
-                var table = tbody.parent();
-
-                tbody.replaceWith(res.responseText);
-                addCommentFlags(table, gHiddenComments);
-
-                /* The selection rectangle may not update -- bug #1353. */
-                $(gAnchors[gSelectedAnchor]).highlightChunk();
-            }
-        }
->>>>>>> ddfc9bdc
+
+        /* The selection rectangle may not update -- bug #1353. */
+        $(gAnchors[gSelectedAnchor]).highlightChunk();
     });
 }
 
