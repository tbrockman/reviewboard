--- conflicted
+++ resolved
@@ -136,14 +136,10 @@
         return self._review_ui
 
     def _get_thumbnail(self):
-<<<<<<< HEAD
-        """Returns the thumbnail for display."""
+        """Return the thumbnail for display."""
         if not self.mimetype_handler:
             return None
 
-=======
-        """Return the thumbnail for display."""
->>>>>>> 19740e45
         try:
             return self.mimetype_handler.get_thumbnail()
         except Exception as e:
@@ -190,14 +186,10 @@
 
     @property
     def icon_url(self):
-<<<<<<< HEAD
-        """Returns the icon URL for this file."""
+        """Return the icon URL for this file."""
         if not self.mimetype_handler:
             return None
 
-=======
-        """Return the icon URL for this file."""
->>>>>>> 19740e45
         try:
             return self.mimetype_handler.get_icon_url()
         except Exception as e:
@@ -249,13 +241,10 @@
         return self._comments
 
     def get_absolute_url(self):
-<<<<<<< HEAD
+        """Return the absolute URL to download this file."""
         if not self.file:
             return None
 
-=======
-        """Return the absolute URL to download this file."""
->>>>>>> 19740e45
         url = self.file.url
 
         if url.startswith('http:') or url.startswith('https:'):
