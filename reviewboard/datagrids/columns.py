from __future__ import unicode_literals

from django.core.exceptions import ObjectDoesNotExist
from django.core.urlresolvers import NoReverseMatch
from django.template.defaultfilters import date
from django.utils import six
from django.utils.html import (conditional_escape, escape, format_html,
                               format_html_join)
from django.utils.six.moves import reduce
from django.utils.translation import ugettext_lazy as _, ugettext
from djblets.datagrid.grids import CheckboxColumn, Column, DateTimeColumn
from djblets.siteconfig.models import SiteConfiguration

from reviewboard.accounts.models import Profile, ReviewRequestVisit
from reviewboard.avatars import avatar_services
from reviewboard.reviews.models import ReviewRequest
from reviewboard.reviews.templatetags.reviewtags import render_star
from reviewboard.site.urlresolvers import local_site_reverse


class BaseStarColumn(Column):
    """Indicates if an item is starred.

    This is the base class for all columns that deal with starring items.

    The star is interactive, allowing the user to star or unstar the item.
    """

    def __init__(self, *args, **kwargs):
        """Initialize the column."""
        super(BaseStarColumn, self).__init__(
            image_class='rb-icon rb-icon-star-on',
            image_alt=_('Starred'),
            detailed_label=_('Starred'),
            shrink=True,
            *args, **kwargs)

    def setup_state(self, state):
        """Set up the state for this column."""
        state.all_starred = set()

    def render_data(self, state, obj):
        """Return the rendered contents of the column."""
        obj.starred = obj.pk in state.all_starred
        return render_star(state.datagrid.request.user, obj)


class BaseSubmitterColumn(Column):
    """Base class for the Submitter column.

    We have two versions of this column: One for review request datagrids,
    and one for review datagrids. This columns contains all the common
    rendering logic between the two.
    """

    AVATAR_SIZE = 24

    def __init__(self, *args, **kwargs):
        """Initialize the column."""
        super(BaseSubmitterColumn, self).__init__(
            label=_('Submitter'),
            field_name='review_request',
            css_class='submitter-column',
            shrink=True,
            sortable=True,
            link=True,
            *args, **kwargs)

    def render_user(self, state, user):
        """Render the user's name and avatar as HTML."""
        siteconfig = SiteConfiguration.objects.get_current()

        avatar_html = ''

        if siteconfig.get(avatar_services.AVATARS_ENABLED_KEY):
            avatar_service = avatar_services.default_service

            if avatar_service:
                avatar_html = avatar_service.render(
                    request=state.datagrid.request,
                    user=user,
                    size=self.AVATAR_SIZE)

        request = state.datagrid.request

        user_url = local_site_reverse('user', request=request, kwargs={
            'username': user.username,
        })

        return format_html(
            '<a class="user" href="{0}">{1}{2}</a>',
<<<<<<< HEAD
            user.get_absolute_url(), avatar_html, user.username)
=======
            user_url, gravatar_html, user.username)
>>>>>>> 763226fa


class BugsColumn(Column):
    """Shows the list of bugs specified on a review request.

    The list of bugs will be linked to the bug tracker, if a bug tracker
    was configured for the repository the review request's change is on.
    """

    def __init__(self, *args, **kwargs):
        """Initialize the column."""
        super(BugsColumn, self).__init__(
            label=_('Bugs'),
            css_class='bugs',
            link=False,
            shrink=True,
            sortable=False,
            *args, **kwargs)

    def augment_queryset(self, state, queryset):
        """Add additional queries to the queryset."""
        return queryset.select_related('repository')

    def render_data(self, state, review_request):
        """Return the rendered contents of the column."""
        bugs = review_request.get_bug_list()
        repository = review_request.repository
        local_site_name = None

        if review_request.local_site:
            local_site_name = review_request.local_site.name

        if repository and repository.bug_tracker:
            links = []
            for bug in bugs:
                try:
                    url = local_site_reverse(
                        'bug_url',
                        local_site_name=local_site_name,
                        args=(review_request.display_id, bug))
                    links.append(
                        format_html('<a href="{0}">{1}</a>', url, bug))
                except NoReverseMatch:
                    links.append(escape(bug))

            return ', '.join(links)

        return ', '.join(bugs)


class ReviewRequestCheckboxColumn(CheckboxColumn):
    """A column containing a check-box."""

    def render_data(self, state, obj):
        """Return the rendered contents of the column."""
        if self.is_selectable(state, obj):
            checked = ''

            if self.is_selected(state, obj):
                checked = 'checked="true"'

            return ('<input type="checkbox" data-object-id="%s" '
                    'data-checkbox-name="%s" %s />'
                    % (obj.display_id, escape(self.checkbox_name), checked))
        else:
            return ''


class DateTimeSinceColumn(DateTimeColumn):
    """Displays how long it has been since a given date/time.

    These columns will dynamically update as the page is shown, so that the
    number of minutes, hours, days, etc. ago is correct.
    """

    def render_data(self, state, obj):
        """Return the rendered contents of the column."""
        return '<time class="timesince" datetime="%s">%s</time>' % (
            date(getattr(obj, self.field_name), 'c'),
            super(DateTimeSinceColumn, self).render_data(state, obj))


class DiffUpdatedColumn(DateTimeColumn):
    """Shows the date/time that the diff was last updated."""

    def __init__(self, *args, **kwargs):
        """Initialize the column."""
        super(DiffUpdatedColumn, self).__init__(
            label=_('Diff Updated'),
            db_field='diffset_history__last_diff_updated',
            field_name='last_diff_updated',
            sortable=True,
            link=False,
            *args, **kwargs)

    def augment_queryset(self, state, queryset):
        """Add additional queries to the queryset."""
        return queryset.select_related('diffset_history')

    def render_data(self, state, obj):
        """Return the rendered contents of the column."""
        if obj.diffset_history.last_diff_updated:
            return super(DiffUpdatedColumn, self).render_data(
                state, obj.diffset_history)
        else:
            return ''


class DiffUpdatedSinceColumn(DateTimeSinceColumn):
    """Shows the elapsed time since the diff was last updated."""

    def __init__(self, *args, **kwargs):
        """Initialize the column."""
        super(DiffUpdatedSinceColumn, self).__init__(
            label=_('Diff Updated'),
            db_field='diffset_history__last_diff_updated',
            field_name='last_diff_updated',
            sortable=True,
            link=False,
            *args, **kwargs)

    def augment_queryset(self, state, queryset):
        """Add additional queries to the queryset."""
        return queryset.select_related('diffset_history')

    def render_data(self, state, obj):
        """Return the rendered contents of the column."""
        if obj.diffset_history.last_diff_updated:
            return super(DiffUpdatedSinceColumn, self).render_data(
                state, obj.diffset_history)
        else:
            return ''


class GroupMemberCountColumn(Column):
    """Shows the number of users that are part of a review group."""

    def __init__(self, *args, **kwargs):
        """Initialize the column."""
        super(GroupMemberCountColumn, self).__init__(
            link=True,
            link_func=self.link_to_object,
            *args, **kwargs)

    def render_data(self, state, group):
        """Return the rendered contents of the column."""
        return six.text_type(group.users.count())

    def link_to_object(self, state, group, value):
        """Return the link to the object in the column."""
        return local_site_reverse('group-members',
                                  request=state.datagrid.request,
                                  args=[group.name])


class GroupsColumn(Column):
    """Shows the list of groups requested to review the review request."""

    def __init__(self, *args, **kwargs):
        """Initialize the column."""
        super(GroupsColumn, self).__init__(
            label=_('Groups'),
            detailed_label=_('Target Groups'),
            sortable=False,
            shrink=False,
            *args, **kwargs)

    def augment_queryset(self, state, queryset):
        """Add additional queries to the queryset."""
        return queryset.prefetch_related('target_groups')

    def render_data(self, state, review_request):
        """Return the rendered contents of the column."""
        groups = review_request.target_groups.all()
        return reduce(lambda a, d: a + d.name + ' ', groups, '')


class MyCommentsColumn(Column):
    """Shows if the current user has reviewed the review request."""

    def __init__(self, *args, **kwargs):
        """Initialize the column."""
        super(MyCommentsColumn, self).__init__(
            image_class='rb-icon rb-icon-datagrid-comment-draft',
            image_alt=_('My Comments'),
            detailed_label=_('My Comments'),
            shrink=True,
            *args, **kwargs)

        # XXX It'd be nice to be able to sort on this, but datagrids currently
        # can only sort based on stored (in the DB) values, not computed
        # values.

    def augment_queryset(self, state, queryset):
        """Add additional queries to the queryset."""
        user = state.datagrid.request.user

        if user.is_anonymous():
            return queryset

        query_dict = {
            'user_id': six.text_type(user.id),
        }

        return queryset.extra(select={
            'mycomments_my_reviews': """
                SELECT COUNT(1)
                  FROM reviews_review
                  WHERE reviews_review.user_id = %(user_id)s
                    AND reviews_review.review_request_id =
                        reviews_reviewrequest.id
            """ % query_dict,
            'mycomments_private_reviews': """
                SELECT COUNT(1)
                  FROM reviews_review
                  WHERE reviews_review.user_id = %(user_id)s
                    AND reviews_review.review_request_id =
                        reviews_reviewrequest.id
                    AND NOT reviews_review.public
            """ % query_dict,
            'mycomments_shipit_reviews': """
                SELECT COUNT(1)
                  FROM reviews_review
                  WHERE reviews_review.user_id = %(user_id)s
                    AND reviews_review.review_request_id =
                        reviews_reviewrequest.id
                    AND reviews_review.ship_it
            """ % query_dict,
        })

    def render_data(self, state, review_request):
        """Return the rendered contents of the column."""
        user = state.datagrid.request.user

        if user.is_anonymous() or review_request.mycomments_my_reviews == 0:
            return ''

        # Priority is ranked in the following order:
        #
        # 1) Non-public (draft) reviews
        # 2) Public reviews marked "Ship It"
        # 3) Public reviews not marked "Ship It"
        if review_request.mycomments_private_reviews > 0:
            icon_class = 'rb-icon-datagrid-comment-draft'
            image_alt = _('Comments drafted')
        else:
            if review_request.mycomments_shipit_reviews > 0:
                icon_class = 'rb-icon-datagrid-comment-shipit'
                image_alt = _('Comments published. Ship it!')
            else:
                icon_class = 'rb-icon-datagrid-comment'
                image_alt = _('Comments published')

        return '<div class="rb-icon %s" title="%s"></div>' % \
               (icon_class, image_alt)


class NewUpdatesColumn(Column):
    """Indicates if there are new updates on a review request.

    This will show an icon if the review request has had any new updates
    or reviews since the user last saw it.
    """

    def __init__(self, *args, **kwargs):
        """Initialize the column."""
        super(NewUpdatesColumn, self).__init__(
            image_class='rb-icon rb-icon-datagrid-new-updates',
            image_alt=_('New Updates'),
            detailed_label=_('New Updates'),
            shrink=True,
            *args, **kwargs)

    def render_data(self, state, review_request):
        """Return the rendered contents of the column."""
        if review_request.new_review_count > 0:
            return '<div class="%s" title="%s" />' % \
                   (self.image_class, self.image_alt)

        return ''


class PendingCountColumn(Column):
    """Shows the pending number of review requests for a user or group.

    This will show the pending number of review requests for the given
    review group or user. It only applies to group or user lists.
    """

    def render_data(self, state, obj):
        """Return the rendered contents of the column."""
        return six.text_type(
            getattr(obj, self.field_name).filter(
                public=True, status='P').count())


class PeopleColumn(Column):
    """Shows the list of people requested to review the review request."""

    def __init__(self, *args, **kwargs):
        """Initialize the column."""
        super(PeopleColumn, self).__init__(
            label=_('People'),
            detailed_label=_('Target People'),
            sortable=False,
            shrink=False,
            *args, **kwargs)

    def augment_queryset(self, state, queryset):
        """Add additional queries to the queryset."""
        return queryset.prefetch_related('target_people')

    def render_data(self, state, review_request):
        """Return the rendered contents of the column."""
        people = review_request.target_people.all()
        return reduce(lambda a, d: a + d.username + ' ', people, '')


class RepositoryColumn(Column):
    """Shows the name of the repository the review request's change is on."""

    def __init__(self, *args, **kwargs):
        """Initialize the column."""
        super(RepositoryColumn, self).__init__(
            label=_('Repository'),
            db_field='repository__name',
            shrink=True,
            sortable=True,
            link=False,
            css_class='repository-column',
            *args, **kwargs)

    def augment_queryset(self, state, queryset):
        """Add additional queries to the queryset."""
        return queryset.select_related('repository')

    def render_data(self, state, obj):
        """Return the rendered contents of the column."""
        return super(RepositoryColumn, self).render_data(state, obj) or ''


class ReviewCountColumn(Column):
    """Shows the number of published reviews for a review request."""

    def __init__(self, *args, **kwargs):
        """Initialize the column."""
        super(ReviewCountColumn, self).__init__(
            label=_('Reviews'),
            detailed_label=_('Number of Reviews'),
            shrink=True,
            link=True,
            link_func=self.link_to_object,
            *kwargs, **kwargs)

    def render_data(self, state, review_request):
        """Return the rendered contents of the column."""
        return six.text_type(review_request.publicreviewcount_count)

    def augment_queryset(self, state, queryset):
        """Add additional queries to the queryset."""
        return queryset.extra(select={
            'publicreviewcount_count': """
                SELECT COUNT(*)
                  FROM reviews_review
                  WHERE reviews_review.public
                    AND reviews_review.base_reply_to_id is NULL
                    AND reviews_review.review_request_id =
                        reviews_reviewrequest.id
            """
        })

    def link_to_object(self, state, review_request, value):
        """Return the link to the object in the column."""
        return '%s#last-review' % review_request.get_absolute_url()


class ReviewGroupStarColumn(BaseStarColumn):
    """Indicates if a review group is starred.

    The star is interactive, allowing the user to star or unstar the group.
    """

    def augment_queryset(self, state, queryset):
        """Add additional queries to the queryset."""
        user = state.datagrid.request.user

        if user.is_anonymous():
            return queryset

        try:
            profile = user.get_profile()
        except Profile.DoesNotExist:
            return queryset

        state.all_starred = set(
            profile.starred_groups.filter(
                pk__in=state.datagrid.id_list).values_list('pk', flat=True))

        return queryset


class ReviewRequestIDColumn(Column):
    """Displays the ID of the review request."""

    def __init__(self, *args, **kwargs):
        """Initialize the column."""
        super(ReviewRequestIDColumn, self).__init__(
            label=_('ID'),
            detailed_label=_('Review Request ID'),
            shrink=True,
            link=True,
            sortable=True,
            *args, **kwargs)

    def get_sort_field(self, state):
        """Return the model field for sorting this column."""
        if state.datagrid.local_site:
            return 'local_id'
        else:
            return 'id'

    def render_data(self, state, review_request):
        """Return the rendered contents of the column."""
        return review_request.display_id


class ReviewRequestStarColumn(BaseStarColumn):
    """Indicates if a review request is starred.

    The star is interactive, allowing the user to star or unstar the
    review request.
    """

    def augment_queryset(self, state, queryset):
        """Add additional queries to the queryset."""
        user = state.datagrid.request.user

        if user.is_anonymous():
            return queryset

        try:
            profile = user.get_profile()
        except Profile.DoesNotExist:
            return queryset

        state.all_starred = set(
            profile.starred_review_requests.filter(
                pk__in=state.datagrid.id_list).values_list('pk', flat=True))

        return queryset


class ReviewSubmitterColumn(BaseSubmitterColumn):
    """Shows the submitter of the review request for a review."""

    def render_data(self, state, review):
        """Return the rendered contents of the column."""
        return self.render_user(state, review.review_request.submitter)

    def augment_queryset(self, state, queryset):
        """Add additional queries to the queryset."""
        return queryset.select_related('reviews')


class ShipItColumn(Column):
    """Shows the "Ship It" count for a review request."""

    def __init__(self, *args, **kwargs):
        """Initialize the column."""
        super(ShipItColumn, self).__init__(
            image_class='rb-icon rb-icon-shipit',
            image_alt=_('Ship It!'),
            detailed_label=_('Ship It!'),
            db_field='shipit_count',
            sortable=True,
            shrink=True,
            *args, **kwargs)

    def render_data(self, state, review_request):
        """Return the rendered contents of the column."""
        if review_request.issue_open_count > 0:
            return ('<span class="issue-count">'
                    ' <span class="issue-icon">!</span> %s'
                    '</span>'
                    % review_request.issue_open_count)
        elif review_request.shipit_count > 0:
            return '<span class="shipit-count">' \
                   ' <div class="rb-icon rb-icon-shipit-checkmark"' \
                   '      title="%s"></div> %s' \
                   '</span>' % \
                (self.image_alt, review_request.shipit_count)
        else:
            return ''


class SubmitterColumn(BaseSubmitterColumn):
    """Shows the username of the user who submitted the review request."""

    def __init__(self, *args, **kwargs):
        """Initialize the column."""
        super(SubmitterColumn, self).__init__(
            db_field='submitter__username',
            *args, **kwargs)

    def render_data(self, state, review_request):
        """Return the rendered contents of the column."""
        return self.render_user(state, review_request.submitter)

    def augment_queryset(self, state, queryset):
        """Add additional queries to the queryset."""
        return queryset.select_related('submitter')


class SummaryColumn(Column):
    """Shows the summary of a review request.

    This will also prepend the draft/submitted/discarded state, if any,
    to the summary.
    """

    def __init__(self, *args, **kwargs):
        """Initialize the column."""
        super(SummaryColumn, self).__init__(
            label=_('Summary'),
            expand=True,
            link=True,
            css_class='summary',
            sortable=True,
            *args, **kwargs)

    def augment_queryset(self, state, queryset):
        """Add additional queries to the queryset."""
        user = state.datagrid.request.user

        if user.is_anonymous():
            return queryset

        return queryset.extra(select={
            'draft_summary': """
                SELECT reviews_reviewrequestdraft.summary
                  FROM reviews_reviewrequestdraft
                  WHERE reviews_reviewrequestdraft.review_request_id =
                        reviews_reviewrequest.id
            """,
            'visibility': """
                SELECT accounts_reviewrequestvisit.visibility
                  FROM accounts_reviewrequestvisit
                 WHERE accounts_reviewrequestvisit.review_request_id =
                       reviews_reviewrequest.id
                   AND accounts_reviewrequestvisit.user_id = %(user_id)s
            """ % {
                'user_id': six.text_type(user.id)
            }
        })

    def render_data(self, state, review_request):
        """Return the rendered contents of the column."""
        summary = review_request.summary
        labels = []

        if review_request.submitter_id == state.datagrid.request.user.id:
            if review_request.draft_summary is not None:
                summary = review_request.draft_summary
                labels.append(('label-draft', _('Draft')))
            elif (not review_request.public and
                  review_request.status == ReviewRequest.PENDING_REVIEW):
                labels.append(('label-draft', _('Draft')))

        # review_request.visibility is not defined when the user is not
        # logged in.
        if state.datagrid.request.user.is_authenticated():
            if review_request.visibility == ReviewRequestVisit.ARCHIVED:
                labels.append(('label-archived', _('Archived')))
            elif review_request.visibility == ReviewRequestVisit.MUTED:
                labels.append(('label-muted', _('Muted')))

        if review_request.status == ReviewRequest.SUBMITTED:
            labels.append(('label-submitted', _('Submitted')))
        elif review_request.status == ReviewRequest.DISCARDED:
            labels.append(('label-discarded', _('Discarded')))

        display_data = format_html_join(
            '', '<label class="{0}">{1}</label>', labels)

        if summary:
            display_data += format_html('<span>{0}</span>', summary)
        else:
            display_data += format_html('<span class="no-summary">{0}</span>',
                                        _('No Summary'))

        return display_data


class ReviewSummaryColumn(SummaryColumn):
    """Shows the summary of the review request of a review.

    This does not (yet) prepend the draft/submitted/discarded state, if any,
    to the summary.
    """

    def __init__(self, *args, **kwargs):
        """Initialize the column."""
        super(SummaryColumn, self).__init__(
            label=_('Review Request Summary'),
            expand=True,
            link=True,
            css_class='summary',
            *args, **kwargs)

    def render_data(self, state, review):
        """Return the rendered contents of the column."""
        return conditional_escape(review.review_request.summary)

    def augment_queryset(self, state, queryset):
        """Add additional queries to the queryset."""
        return queryset.select_related('reviews')


class ToMeColumn(Column):
    """Indicates if the user is requested to review the change.

    This will show an indicator if the user is on the Target People reviewers
    list.
    """

    def __init__(self, *args, **kwargs):
        """Initialize the column."""
        raquo = '\u00BB'

        super(ToMeColumn, self).__init__(
            label=raquo,
            detailed_label=_('To Me'),
            detailed_label_html=(ugettext('%s To Me') % raquo),
            shrink=True,
            *args, **kwargs)

    def augment_queryset(self, state, queryset):
        """Add additional queries to the queryset."""
        user = state.datagrid.request.user

        if user.is_authenticated():
            state.all_to_me = set(
                user.directed_review_requests.filter(
                    pk__in=state.datagrid.id_list).values_list('pk',
                                                               flat=True))
        else:
            state.all_to_me = set()

        return queryset

    def render_data(self, state, review_request):
        """Return the rendered contents of the column."""
        if review_request.pk in state.all_to_me:
            return ('<div title="%s"><b>&raquo;</b></div>'
                    % (self.detailed_label))

        return ''


class DiffSizeColumn(Column):
    """Indicates line add/delete counts for the latest diffset."""

    def __init__(self, *args, **kwargs):
        """Initialize the column."""
        super(DiffSizeColumn, self).__init__(
            label=_('Diff Size'),
            sortable=False,
            shrink=True,
            *args, **kwargs)

    def render_data(self, state, review_request):
        """Return the rendered contents of the column."""
        try:
            diffset = review_request.diffset_history.diffsets.latest()
        except ObjectDoesNotExist:
            return ''

        counts = diffset.get_total_line_counts()
        insert_count = counts.get('raw_insert_count')
        delete_count = counts.get('raw_delete_count')
        result = []

        if insert_count:
            result.append('<span class="diff-size-column insert">+%d</span>' %
                          insert_count)

        if delete_count:
            result.append('<span class="diff-size-column delete">-%d</span>' %
                          delete_count)

        if result:
            return '&nbsp;'.join(result)

        return ''<|MERGE_RESOLUTION|>--- conflicted
+++ resolved
@@ -89,11 +89,7 @@
 
         return format_html(
             '<a class="user" href="{0}">{1}{2}</a>',
-<<<<<<< HEAD
-            user.get_absolute_url(), avatar_html, user.username)
-=======
-            user_url, gravatar_html, user.username)
->>>>>>> 763226fa
+            user_url, avatar_html, user.username)
 
 
 class BugsColumn(Column):
