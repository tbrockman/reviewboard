from __future__ import unicode_literals

import dateutil.parser
from django import forms
from django.core.validators import ValidationError
from django.utils import six
from django.utils.encoding import smart_unicode
from django.utils.translation import ugettext_lazy as _

from reviewboard.diffviewer.models import DiffCommit, DiffSet


class NoBaseDirError(ValueError):
    pass


class BasedirMixin(object):
    """A form mixin for handling the basedir field.

    The basedir field is common to both the EmptyDiffForm and the
    UploadDiffForm, however the two forms require different initialization.
    """
    def _check_basedir_field(self):
        if self.repository.get_scmtool().get_diffs_use_absolute_paths():
            # This SCMTool uses absolute paths, so there's no need to ask
            # the user for the base directory.
            del(self.fields['basedir'])

    def _get_basedir(self):
        if not self.repository.get_scmtool().get_diffs_use_absolute_paths():
            try:
                basedir = smart_unicode(self.cleaned_data['basedir']).strip()
            except AttributeError:
                raise NoBaseDirError(
                    _('The "Base Diff Path" field is required'))
        else:
            basedir = ''

        return basedir


class EmptyDiffForm(BasedirMixin, forms.Form):
    """A form for creating empty DiffSets."""
    basedir = forms.CharField(
        label=_('Base directory'),
        help_text=_('The absolute path in the repository the diff was '
                    'generated in.'))

    def __init__(self, review_request, data=None, files=None, request=None,
                 *args, **kwargs):
        super(EmptyDiffForm, self).__init__(data, files, *args, **kwargs)

        self.review_request = review_request
        self.request = request
        self.repository = review_request.repository

        self._check_basedir_field()

    def create(self, **kwargs):
        # TODO: It would be nice to later consolidate this with the logic in
        #       DiffSet.save.
        public_diffsets = self.review_request.diffset_history.diffsets

        try:
            latest_diffset = public_diffsets.latest()
            revision = latest_diffset.revision + 1
        except DiffSet.DoesNotExist:
            revision = 1

        return DiffSet.objects.create_empty(repository=self.repository,
                                            request=self.request,
                                            basedir=self._get_basedir(),
                                            revision=revision,
                                            **kwargs)


class UploadDiffForm(BasedirMixin, forms.Form):
    """A form for uploading diffs as DiffSets."""
    path = forms.FileField(
        label=_('Diff'),
        help_text=_('The new diff to upload.'))
    parent_diff_path = forms.FileField(
        label=_('Parent diff'),
        help_text=_('An optional diff that the main diff is based on. '
                    'This is usually used for distributed revision control '
                    'systems (Git, Mercurial, etc.).'),
        required=False)
    base_commit_id = forms.CharField(
        label=_('Base commit ID'),
        help_text=_('The ID/revision this change is built upon.'),
        required=False)

    basedir = forms.CharField(
        label=_('Base directory'),
        help_text=_('The absolute path in the repository the diff was '
                    'generated in.'))

    def __init__(self, repository, data=None, files=None, request=None, *args,
                 **kwargs):
        super(UploadDiffForm, self).__init__(*args, data=data, files=files,
                                             **kwargs)
        self.repository = repository
        self.request = request

<<<<<<< HEAD
        self._check_basedir_field()
=======
        if self.repository.get_scmtool().diffs_use_absolute_paths:
            # This SCMTool uses absolute paths, so there's no need to ask
            # the user for the base directory.
            del(self.fields['basedir'])
>>>>>>> 73110e74

    def clean_base_commit_id(self):
        """Clean the base_commit_id.

        When a whitespace-only value is presented, return None instead.
        """
        return self.cleaned_data['base_commit_id'].strip() or None

    def create(self, diff_file, parent_diff_file=None, diffset_history=None):
<<<<<<< HEAD
=======
        tool = self.repository.get_scmtool()

        # Grab the base directory if there is one.
        if not tool.diffs_use_absolute_paths:
            try:
                basedir = smart_unicode(self.cleaned_data['basedir'].strip())
            except AttributeError:
                raise NoBaseDirError(
                    _('The "Base Diff Path" field is required'))
        else:
            basedir = ''

>>>>>>> 73110e74
        return DiffSet.objects.create_from_upload(
            repository=self.repository,
            diff_file=diff_file,
            parent_diff_file=parent_diff_file,
            diffset_history=diffset_history,
            basedir=self._get_basedir(),
            base_commit_id=self.cleaned_data['base_commit_id'],
            request=self.request)


def _validate_commit_type(commit_type):
    """Determine if the given commit type is a valid one.

    A valid commit type is either 'change' or 'merge'.
    """
    if commit_type not in ('change', 'merge'):
        raise ValidationError(_('Not a valid commit type: %s') % commit_type)


class UploadDiffCommitForm(forms.Form):
    """A form for uploading diffs as DiffCommits."""
    path = forms.FileField(
        label=_('Diff'),
        help_text=_('The new diff to upload.'))

    parent_path = forms.FileField(
        label=_('Parent diff'),
        help_text=_('An optional diff that the main diff is based on. '
                    'This is usually used for distributed revision control '
                    'systems (Git, Mercurial, etc.).'),
        required=False)

    author_name = forms.CharField(
        label=_('Commit author name'),
        help_text=_('The name of the author of this commit.'),
        max_length=DiffCommit.NAME_MAX_LENGTH)

    author_email = forms.EmailField(
        label=_('Commit author email'),
        help_text=_('The email of the author of this commit.'),
        max_length=DiffCommit.EMAIL_MAX_LENGTH)

    author_date = forms.CharField(
        help_text=_('The date and time the commit was authored.'))

    committer_name = forms.CharField(
        label=_('Committer name'),
        help_text=_('The committer of this commit.'),
        max_length=DiffCommit.NAME_MAX_LENGTH,
        required=False)

    committer_email = forms.EmailField(
        label=_('Commiter email'),
        help_text=_('The email address of the committer.'),
        max_length=DiffCommit.EMAIL_MAX_LENGTH,
        required=False)

    committer_date = forms.CharField(
        help_text=_('The date and time the commit was committed.'),
        required=False)

    description = forms.CharField(
        label=_('Description'),
        help_text=_('The description of this commit.'),
        required=False)

    commit_id = forms.CharField(
        label=_('Commit ID'),
        help_text=_('The ID/revision of this commit.'),
        max_length=DiffCommit.COMMIT_ID_LENGTH,
        validators=[DiffCommit.validate_commit_id])

    parent_id = forms.CharField(
        label=_('Parent commit ID'),
        help_text=_('The parent ID/revision of this commit.'),
        max_length=DiffCommit.COMMIT_ID_LENGTH,
        validators=[DiffCommit.validate_commit_id])

    merge_parent_ids = forms.CharField(
        label=_('Merge parent IDs'),
        help_text=_('The other merge parent of this commit.'),
        required=False)

    commit_type = forms.CharField(
        label=_('Commit type'),
        validators=[_validate_commit_type])

    original_commit_ids = forms.CharField(
        label=_('Original Commit IDs'),
        help_text=_('The comma-separated list of commit IDs.'),
        required=False)

    def __init__(self, review_request, data=None, files=None, request=None,
                 *args, **kwargs):
        super(UploadDiffCommitForm, self).__init__(data, files, request, *args,
                                                   **kwargs)
        self.review_request = review_request
        self.repository = review_request.repository
        self.request = request

    def clean_author_date(self):
        """Parse the date and time out of the author_date field."""
        return dateutil.parser.parse(self.cleaned_data['author_date'])

    def clean_committer_date(self):
        """Parse the date and time out of the committer_date field."""
        if not self.cleaned_data['committer_date']:
            return None

        return dateutil.parser.parse(self.cleaned_data['committer_date'])

    def clean_commit_type(self):
        """Parse the commit type as a string into a single character."""
        if self.cleaned_data['commit_type'] == 'change':
            return DiffCommit.COMMIT_CHANGE_TYPE
        elif self.cleaned_data['commit_type'] == 'merge':
            return DiffCommit.COMMIT_MERGE_TYPE

        # We shouldn't reach this code because the form should be doing its own
        # validation with the ``DiffCommit.validate_commit_id`` method.
        assert False

    def clean_merge_parent_ids(self):
        """Clean the list of merge parent IDs.

        The merge parent IDs are sent as a comma separated string of individual
        merge parents. This function splits the string into a list of strings
        and attempts to validate them according to our commit ID validator.
        """
        errors = []

        merge_parent_ids = self.cleaned_data['merge_parent_ids'].strip()

        if merge_parent_ids:
            merge_parent_ids = merge_parent_ids.split(',')

            for i, merge_parent_id in enumerate(merge_parent_ids):
                merge_parent_id = merge_parent_id.strip()

                try:
                    DiffCommit.validate_commit_id(merge_parent_id)
                    merge_parent_ids[i] = merge_parent_id
                except forms.ValidationError as e:
                    errors.append(_('Could not interpret merge parent id: %s.')
                                  % e)

            if errors:
                raise forms.ValidationError(errors)

            return merge_parent_ids

        return None

    def clean_original_commit_ids(self):
        """Clean the ``original_commit_ids`` field.

        The original commit IDs field should either be empty or a list of
        commit IDs from the previous diffset. If there is no previous diffset
        (i.e., this commit is part of the first diffset), then this field must
        be empty.

        If the value of ``original_commit_ids`` is valid, the
        ``orignal_commits`` field will be added to :py:attr:`cleaned_data`,
        which will contain the corresponding
        :py:class:`~reviewboard.diffviewer.models.DiffCommit` objects.
        """
        original_commit_ids = self.cleaned_data['original_commit_ids']
        original_commits = None

        if original_commit_ids:
            original_commit_ids = set(original_commit_ids.split(','))

            diffset = self.review_request.get_latest_diffset()

            if diffset:
                found_commits = {
                    commit.commit_id: commit
                    for commit in (
                        diffset.diff_commits
                        .filter(commit_id__in=original_commit_ids)
                    )
                }

                found_commit_ids = set(six.iterkeys(found_commits))

                if original_commit_ids != found_commit_ids:
                    missing = original_commit_ids - found_commit_ids

                    raise ValidationError([
                        _('Commit ID "%s" is not a commit in the previous '
                          'diff revision.')
                        % commit_id
                        for commit_id in missing
                    ])

                original_commits = list(six.itervalues(found_commits))

        self.cleaned_data['original_commits'] = original_commits

    def create(self, diffset, diff_file, parent_diff_file=None, save=True):
        """Create the DiffCommit.

        Args:
            diffset (reviewboard.diffviewer.models.DiffSet):
                The DiffSet this commit is associated with.

            diff_file (django.forms.UploadedFile):
                The diff to create the commit from.

            parent_diff_file (django.forms.UploadedFile, optional):
                The parent diff file. This can only be ``None`` for the first
                commit in a series.

            save (bool, optional):
                Whether or not the model should actually be created. If
                ``False``, the diff will be verified instead.

        Returns:
            reviewboard.diffviewer.models.DiffCommit:
            The created commit.
        """
        commit = DiffCommit.objects.create_from_upload(
            repository=self.repository,
            diff_file=diff_file,
            parent_diff_file=parent_diff_file,
            request=self.request,
            diffset=diffset,
            commit_id=self.cleaned_data['commit_id'],
            parent_id=self.cleaned_data['parent_id'],
            merge_parent_ids=self.cleaned_data['merge_parent_ids'],
            author_name=self.cleaned_data['author_name'],
            author_email=self.cleaned_data['author_email'],
            author_date=self.cleaned_data['author_date'],
            committer_name=self.cleaned_data['committer_name'],
            committer_email=self.cleaned_data['committer_email'],
            committer_date=self.cleaned_data['committer_date'],
            description=self.cleaned_data['description'],
            commit_type=self.cleaned_data['commit_type'],
            save=save)

        if save and self.cleaned_data['original_commits']:
            commit.original_commits = self.cleaned_data['original_commits']

        return commit<|MERGE_RESOLUTION|>--- conflicted
+++ resolved
@@ -41,6 +41,7 @@
 
 class EmptyDiffForm(BasedirMixin, forms.Form):
     """A form for creating empty DiffSets."""
+
     basedir = forms.CharField(
         label=_('Base directory'),
         help_text=_('The absolute path in the repository the diff was '
@@ -75,7 +76,10 @@
 
 
 class UploadDiffForm(BasedirMixin, forms.Form):
-    """A form for uploading diffs as DiffSets."""
+    basedir = forms.CharField(
+        label=_("Base Directory"),
+        help_text=_("The absolute path in the repository the diff was "
+                    "generated in."))
     path = forms.FileField(
         label=_('Diff'),
         help_text=_('The new diff to upload.'))
@@ -90,11 +94,6 @@
         help_text=_('The ID/revision this change is built upon.'),
         required=False)
 
-    basedir = forms.CharField(
-        label=_('Base directory'),
-        help_text=_('The absolute path in the repository the diff was '
-                    'generated in.'))
-
     def __init__(self, repository, data=None, files=None, request=None, *args,
                  **kwargs):
         super(UploadDiffForm, self).__init__(*args, data=data, files=files,
@@ -102,14 +101,11 @@
         self.repository = repository
         self.request = request
 
-<<<<<<< HEAD
         self._check_basedir_field()
-=======
         if self.repository.get_scmtool().diffs_use_absolute_paths:
             # This SCMTool uses absolute paths, so there's no need to ask
             # the user for the base directory.
             del(self.fields['basedir'])
->>>>>>> 73110e74
 
     def clean_base_commit_id(self):
         """Clean the base_commit_id.
@@ -119,21 +115,6 @@
         return self.cleaned_data['base_commit_id'].strip() or None
 
     def create(self, diff_file, parent_diff_file=None, diffset_history=None):
-<<<<<<< HEAD
-=======
-        tool = self.repository.get_scmtool()
-
-        # Grab the base directory if there is one.
-        if not tool.diffs_use_absolute_paths:
-            try:
-                basedir = smart_unicode(self.cleaned_data['basedir'].strip())
-            except AttributeError:
-                raise NoBaseDirError(
-                    _('The "Base Diff Path" field is required'))
-        else:
-            basedir = ''
-
->>>>>>> 73110e74
         return DiffSet.objects.create_from_upload(
             repository=self.repository,
             diff_file=diff_file,
