--- conflicted
+++ resolved
@@ -36,8 +36,6 @@
             b'+blah blah\n'
         )
 
-<<<<<<< HEAD
-=======
         repository = self.create_repository(tool_name='Test')
         diffset = DiffSet.objects.create(name='test',
                                          revision=1,
@@ -48,7 +46,6 @@
                                  diff64='',
                                  parent_diff64=b'')
 
->>>>>>> 571e3f38
     def test_migration_by_diff(self):
         """Testing RawFileDiffData migration accessing FileDiff.diff"""
         self.filediff.diff64 = self.DEFAULT_GIT_FILEDIFF_DATA
