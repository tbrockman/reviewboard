/*
 * The draft of a review request.
 *
 * This provides editing capabilities for a review request draft, as well
 * as the ability to publish and discard (destroy) a draft.
 */
RB.DraftReviewRequest = RB.BaseResource.extend(_.defaults({
<<<<<<< HEAD
    defaults: _.defaults({
        branch: null,
        bugsClosed: null,
        changeDescription: null,
        changeDescriptionRichText: false,
        dependsOn: [],
        description: null,
        descriptionRichText: false,
        interdiffLink: null,
        'public': null,
        summary: null,
        targetGroups: [],
        targetPeople: [],
        testingDone: null,
        testingDoneRichText: false
    }, RB.BaseResource.prototype.defaults),
=======
    defaults: function() {
        return _.defaults({
            branch: null,
            bugsClosed: null,
            changeDescription: null,
            dependsOn: [],
            description: null,
            descriptionRichText: false,
            'public': null,
            summary: null,
            targetGroups: [],
            targetPeople: [],
            testingDone: null,
            testingDoneRichText: false
        }, RB.BaseResource.prototype.defaults());
    },
>>>>>>> e73dc194

    rspNamespace: 'draft',
    listKey: 'draft',
    supportsExtraData: true,

    expandedFields: ['depends_on', 'target_people', 'target_groups'],

    extraQueryArgs: {
        'force-text-type': 'html',
        'include-text-types': 'raw'
    },

    attrToJsonMap: {
        bugsClosed: 'bugs_closed',
        changeDescription: 'changedescription',
        changeDescriptionRichText: 'changedescription_text_type',
        dependsOn: 'depends_on',
        descriptionRichText: 'description_text_type',
        targetGroups: 'target_groups',
        targetPeople: 'target_people',
        testingDone: 'testing_done',
        testingDoneRichText: 'testing_done_text_type'
    },

    deserializedAttrs: [
        'branch',
        'bugsClosed',
        'changeDescription',
        'dependsOn',
        'description',
        'public',
        'summary',
        'targetGroups',
        'targetPeople',
        'testingDone'
    ],

    url: function() {
        return this.get('parentObject').get('links').draft.href;
    },

    /*
     * Creates a FileAttachment object for this draft.
     */
    createFileAttachment: function(attributes) {
        return new RB.DraftFileAttachment(_.defaults({
            parentObject: this
        }, attributes));
    },

    /*
     * Publishes the draft.
     *
     * The contents of the draft will be validated before being sent to the
     * server in order to ensure that the appropriate fields are all there.
     */
    publish: function(options, context) {
        options = options || {};

        this.ready({
            ready: function() {
                var validationError = this.validate(this.attributes, {
                    publishing: true
                });

                if (validationError) {
                    if (_.isFunction(options.error)) {
                        options.error.call(context, this, {
                            errorText: validationError
                        });
                    }
                } else {
                    this.save(
                        _.defaults({
                            data: {
                                'public': 1,
                                'trivial': options.trivial ? 1 : 0
                            }
                        }, options),
                        context);
                }
            },
            error: _.isFunction(options.error)
                   ? _.bind(options.error, context)
                   : undefined
        }, this);
    },

    validate: function(attrs, options) {
        var strings = RB.DraftReviewRequest.strings;

        if (options.publishing) {
            if (attrs.targetGroups.length === 0 &&
                attrs.targetPeople.length === 0) {
                return strings.REVIEWERS_REQUIRED;
            }

            if ($.trim(attrs.summary) === '') {
                return strings.SUMMARY_REQUIRED;
            }

            if ($.trim(attrs.description) === '') {
                return strings.DESCRIPTION_REQUIRED;
            }
        }

        return _super(this).validate.call(this, attrs, options);
    },

    parseResourceData: function(rsp) {
        var rawTextFields = rsp.raw_text_fields || rsp,
            data = RB.BaseResource.prototype.parseResourceData.call(this, rsp);

        data.changeDescriptionRichText =
            (rawTextFields.changedescription_text_type === 'markdown');
        data.descriptionRichText =
            (rawTextFields.description_text_type === 'markdown');
        data.testingDoneRichText =
            (rawTextFields.testing_done_text_type === 'markdown');

        return data;
    }
}, RB.DraftResourceModelMixin),
{
    strings: {
        DESCRIPTION_REQUIRED: gettext('The draft must have a description.'),
        REVIEWERS_REQUIRED: gettext('There must be at least one reviewer before this review request can be published.'),
        SUMMARY_REQUIRED: gettext('The draft must have a summary.')
    }
});<|MERGE_RESOLUTION|>--- conflicted
+++ resolved
@@ -5,29 +5,12 @@
  * as the ability to publish and discard (destroy) a draft.
  */
 RB.DraftReviewRequest = RB.BaseResource.extend(_.defaults({
-<<<<<<< HEAD
-    defaults: _.defaults({
-        branch: null,
-        bugsClosed: null,
-        changeDescription: null,
-        changeDescriptionRichText: false,
-        dependsOn: [],
-        description: null,
-        descriptionRichText: false,
-        interdiffLink: null,
-        'public': null,
-        summary: null,
-        targetGroups: [],
-        targetPeople: [],
-        testingDone: null,
-        testingDoneRichText: false
-    }, RB.BaseResource.prototype.defaults),
-=======
     defaults: function() {
         return _.defaults({
             branch: null,
             bugsClosed: null,
             changeDescription: null,
+            chnageDescriptionRichText: false,
             dependsOn: [],
             description: null,
             descriptionRichText: false,
@@ -39,7 +22,6 @@
             testingDoneRichText: false
         }, RB.BaseResource.prototype.defaults());
     },
->>>>>>> e73dc194
 
     rspNamespace: 'draft',
     listKey: 'draft',
