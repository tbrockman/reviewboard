--- conflicted
+++ resolved
@@ -356,29 +356,12 @@
                     if ($hostingAccount.val() === '') {
                         $hostingAccountUserRow.show();
 
-                    $hostingAccountPassRow.setVisible(
-                        hostingInfo.needs_authorization);
-
-<<<<<<< HEAD
+                        $hostingAccountPassRow.setVisible(
+                            hostingInfo.needs_authorization);
+
                         if (hostingInfo.needs_two_factor_auth_code) {
                             $hostingAccountTwoFactorAuthCodeRow.show();
                         }
-=======
-
-                    if (hostingInfo.needs_two_factor_auth_code) {
-                        $hostingAccountTwoFactorAuthCodeRow.show();
-                    }
-                } else {
-                    selectedIndex = $hostingAccount[0].selectedIndex;
-                    $selectedOption = $($hostingAccount[0]
-                        .options[selectedIndex]);
-                    account = $selectedOption.data('account');
-
-                    $hostingAccountUserRow.hide();
-
-                    if (account.is_authorized) {
-                        $hostingAccountPassRow.hide();
->>>>>>> 11feecbd
                     } else {
                         selectedIndex = $hostingAccount[0].selectedIndex;
                         $selectedOption = $($hostingAccount[0]
