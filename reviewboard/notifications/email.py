from datetime import datetime
import logging

from django.conf import settings
from django.contrib.sites.models import Site
from django.core.mail import EmailMultiAlternatives
from django.template.loader import render_to_string
from djblets.siteconfig.models import SiteConfiguration

from reviewboard.reviews.models import ReviewRequest, Review
from reviewboard.reviews.signals import review_request_published, \
                                        review_published, reply_published
from reviewboard.reviews.views import build_diff_comment_fragments


def review_request_published_cb(sender, user, review_request, changedesc,
                                **kwargs):
    """
    Listens to the ``review_request_published`` signal and sends an
    email if this type of notification is enabled (through
    ``mail_send_review_mail`` site configuration).
    """
    siteconfig = SiteConfiguration.objects.get_current()
    if siteconfig.get("mail_send_review_mail"):
        mail_review_request(user, review_request, changedesc)


def review_published_cb(sender, user, review, **kwargs):
    """
    Listens to the ``review_published`` signal and sends an email if
    this type of notification is enabled (through
    ``mail_send_review_mail`` site configuration).
    """
    siteconfig = SiteConfiguration.objects.get_current()
    if siteconfig.get("mail_send_review_mail"):
        mail_review(user, review)


def reply_published_cb(sender, user, reply, **kwargs):
    """
    Listens to the ``reply_published`` signal and sends an email if
    this type of notification is enabled (through
    ``mail_send_review_mail`` site configuration).
    """
    siteconfig = SiteConfiguration.objects.get_current()
    if siteconfig.get("mail_send_review_mail"):
        mail_reply(user, reply)


def connect_signals():
    review_request_published.connect(review_request_published_cb,
                                     sender=ReviewRequest)
    review_published.connect(review_published_cb, sender=Review)
    reply_published.connect(reply_published_cb, sender=Review)


def build_email_address(fullname, email):
    if not fullname:
        return email
    else:
        return u'"%s" <%s>' % (fullname, email)


def get_email_address_for_user(u):
    return build_email_address(u.get_full_name(), u.email)


def get_email_addresses_for_group(g):
    if g.mailing_list:
        if g.mailing_list.find(",") == -1:
            # The mailing list field has only one e-mail address in it,
            # so we can just use that and the group's display name.
            return [u'"%s" <%s>' % (g.display_name, g.mailing_list)]
        else:
            # The mailing list field has multiple e-mail addresses in it.
            # We don't know which one should have the group's display name
            # attached to it, so just return their custom list as-is.
            return g.mailing_list.split(',')
    else:
        return [get_email_address_for_user(u)
                for u in g.users.filter(is_active=True)]


class SpiffyEmailMessage(EmailMultiAlternatives):
    """An EmailMessage subclass with improved header and message ID support.

    Django's pre-1.3 EmailMessage class doesn't natively support CC addresses.
    While added in 1.3, we still need to have this support for older versions.

    This also knows about several headers (standard and variations),
    including Sender/X-Sender, In-Reply-To/References, and Reply-To.

    The generated Message-ID header from the e-mail can be accessed
    through the :py:attr:`message_id` attribute after the e-mail is sent.
    """
    def __init__(self, subject, text_body, html_body, from_email, sender,
                 to, cc, in_reply_to, headers={}):
        headers = headers.copy()

        if sender:
            headers['Sender'] = sender
            headers['X-Sender'] = sender

        if cc:
            headers['Cc'] = ','.join(cc)

        if in_reply_to:
            headers['In-Reply-To'] = in_reply_to
            headers['References'] = in_reply_to

        headers['Reply-To'] = from_email

        super(SpiffyEmailMessage, self).__init__(subject, text_body,
                                                 from_email, to,
                                                 headers=headers)

        self.cc = cc or []
        self.message_id = None

        self.attach_alternative(html_body, "text/html")

    def message(self):
        msg = super(SpiffyEmailMessage, self).message()
        self.message_id = msg['Message-ID']
        return msg

    def recipients(self):
        """Returns a list of all recipients of the e-mail. """
        return self.to + self.bcc + self.cc


def send_review_mail(user, review_request, subject, in_reply_to,
                     extra_recipients, text_template_name,
                     html_template_name, context={}):
    """
    Formats and sends an e-mail out with the current domain and review request
    being added to the template context. Returns the resulting message ID.
    """
    current_site = Site.objects.get_current()

    from_email = get_email_address_for_user(user)

    recipients = set([from_email])
    to_field = set()

    if review_request.submitter.is_active:
        recipients.add(get_email_address_for_user(review_request.submitter))

    for u in review_request.target_people.filter(is_active=True):
        recipients.add(get_email_address_for_user(u))
        to_field.add(get_email_address_for_user(u))

    for group in review_request.target_groups.all():
        for address in get_email_addresses_for_group(group):
            recipients.add(address)

    for profile in review_request.starred_by.all():
        if profile.user.is_active:
            recipients.add(get_email_address_for_user(profile.user))

    if extra_recipients:
        for recipient in extra_recipients:
            if recipient.is_active:
                recipients.add(get_email_address_for_user(recipient))

    siteconfig = current_site.config.get()
    domain_method = siteconfig.get("site_domain_method")

    context['user'] = user
    context['domain'] = current_site.domain
    context['domain_method'] = domain_method
    context['review_request'] = review_request
<<<<<<< HEAD
    if review_request.local_site:
        context['local_site_name'] = review_request.local_site.name

=======
    context['MEDIA_URL'] = settings.MEDIA_URL
    context['MEDIA_SERIAL'] = settings.MEDIA_SERIAL
>>>>>>> 5da4baf3
    text_body = render_to_string(text_template_name, context)
    html_body = render_to_string(html_template_name, context)

    # Set the cc field only when the to field (i.e People) are mentioned,
    # so that to field consists of Reviewers and cc consists of all the
    # other members of the group
    if to_field:
        cc_field = recipients.symmetric_difference(to_field)
    else:
        to_field = recipients
        cc_field = set()

    base_url = '%s://%s' % (domain_method, current_site.domain)

    headers = {
        'X-ReviewBoard-URL': base_url,
        'X-ReviewRequest-URL': base_url + review_request.get_absolute_url(),
    }

    sender = None

    if settings.DEFAULT_FROM_EMAIL:
        sender = build_email_address(user.get_full_name(),
                                     settings.DEFAULT_FROM_EMAIL)

        if sender == from_email:
            # RFC 2822 states that we should only include Sender if the
            # two are not equal.
            sender = None

    message = SpiffyEmailMessage(subject.strip(), text_body, html_body,
                                 from_email, sender, list(to_field),
                                 list(cc_field), in_reply_to, headers)
    try:
        message.send()
    except Exception, e:
        logging.error("Error sending e-mail notification with subject '%s' on "
                      "behalf of '%s' to '%s': %s",
                      subject.strip(),
                      from_email,
                      ','.join(list(to_field) + list(cc_field)),
                      e,
                      exc_info=1)

    return message.message_id


def mail_review_request(user, review_request, changedesc=None):
    """
    Send an e-mail representing the supplied review request.

    The "changedesc" argument is an optional ChangeDescription showing
    what changed in a review request, possibly with explanatory text from
    the submitter. This is created when saving a draft on a public review
    request, and will be None when publishing initially.  This is used by
    the template to add contextual (updated) flags to inform people what
    changed.
    """
    # If the review request is not yet public or has been discarded, don't send
    # any mail.
    if not review_request.public or review_request.status == 'D':
        return

    subject = u"Review Request: %s" % review_request.summary
    reply_message_id = None

    if review_request.email_message_id:
        # Fancy quoted "replies"
        subject = "Re: " + subject
        reply_message_id = review_request.email_message_id
        extra_recipients = review_request.participants
    else:
        extra_recipients = None

    extra_context = {}

    if changedesc:
        extra_context['change_text'] = changedesc.text
        extra_context['changes'] = changedesc.fields_changed

    review_request.time_emailed = datetime.now()
    review_request.email_message_id = \
        send_review_mail(user, review_request, subject, reply_message_id,
                         extra_recipients,
                         'notifications/review_request_email.txt',
                         'notifications/review_request_email.html',
                         extra_context)
    review_request.save()


def mail_review(user, review):
    """Sends an e-mail representing the supplied review."""
    review_request = review.review_request

    if not review_request.public:
        return

    review.ordered_comments = \
        review.comments.order_by('filediff', 'first_line')

    extra_context = {
        'user': user,
        'review': review,
    }

    has_error, extra_context['comment_entries'] = \
        build_diff_comment_fragments(
            review.ordered_comments, extra_context,
            "notifications/email_diff_comment_fragment.html")

    review.email_message_id = \
        send_review_mail(user,
                         review_request,
                         u"Re: Review Request: %s" % review_request.summary,
                         review_request.email_message_id,
                         None,
                         'notifications/review_email.txt',
                         'notifications/review_email.html',
                         extra_context)
    review.time_emailed = datetime.now()
    review.save()


def mail_reply(user, reply):
    """
    Sends an e-mail representing the supplied reply to a review.
    """
    review = reply.base_reply_to
    review_request = review.review_request

    if not review_request.public:
        return

    extra_context = {
        'user': user,
        'review': review,
        'reply': reply,
    }

    has_error, extra_context['comment_entries'] = \
        build_diff_comment_fragments(
            reply.comments.order_by('filediff', 'first_line'),
            extra_context,
            "notifications/email_diff_comment_fragment.html")

    reply.email_message_id = \
        send_review_mail(user,
                         review_request,
                         u"Re: Review Request: %s" % review_request.summary,
                         review.email_message_id,
                         review.participants,
                         'notifications/reply_email.txt',
                         'notifications/reply_email.html',
                         extra_context)
    reply.time_emailed = datetime.now()
    reply.save()<|MERGE_RESOLUTION|>--- conflicted
+++ resolved
@@ -170,14 +170,12 @@
     context['domain'] = current_site.domain
     context['domain_method'] = domain_method
     context['review_request'] = review_request
-<<<<<<< HEAD
+    context['MEDIA_URL'] = settings.MEDIA_URL
+    context['MEDIA_SERIAL'] = settings.MEDIA_SERIAL
+
     if review_request.local_site:
         context['local_site_name'] = review_request.local_site.name
 
-=======
-    context['MEDIA_URL'] = settings.MEDIA_URL
-    context['MEDIA_SERIAL'] = settings.MEDIA_SERIAL
->>>>>>> 5da4baf3
     text_body = render_to_string(text_template_name, context)
     html_body = render_to_string(html_template_name, context)
 
