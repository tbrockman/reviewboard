--- conflicted
+++ resolved
@@ -84,20 +84,9 @@
         mail_review_request(review_request, user, close_type=type)
 
 
-<<<<<<< HEAD
+
 def review_request_published_cb(sender, user, review_request, trivial,
                                 changedesc, **kwargs):
-    """
-    Listens to the ``review_request_published`` signal and sends an
-    e-mail if this type of notification is enabled (through
-    ``mail_send_review_mail`` site configuration).
-    """
-    siteconfig = SiteConfiguration.objects.get_current()
-    if siteconfig.get('mail_send_review_mail') and not trivial:
-        mail_review_request(review_request, changedesc)
-=======
-def review_request_published_cb(sender, user, review_request, changedesc,
-                                **kwargs):
     """Send e-mail when a review request is published.
 
     Listens to the ``review_request_published`` signal and sends an e-mail if
@@ -106,9 +95,8 @@
     """
     siteconfig = SiteConfiguration.objects.get_current()
 
-    if siteconfig.get('mail_send_review_mail'):
+    if siteconfig.get('mail_send_review_mail') and not trivial:
         mail_review_request(review_request, user, changedesc)
->>>>>>> 71eec06f
 
 
 def review_published_cb(sender, user, review, **kwargs):
@@ -124,19 +112,7 @@
         mail_review(review, user)
 
 
-<<<<<<< HEAD
 def reply_published_cb(sender, user, reply, trivial, **kwargs):
-    """
-    Listens to the ``reply_published`` signal and sends an e-mail if
-    this type of notification is enabled (through
-    ``mail_send_review_mail`` site configuration).
-    """
-    siteconfig = SiteConfiguration.objects.get_current()
-
-    if siteconfig.get('mail_send_review_mail') and not trivial:
-        mail_reply(reply)
-=======
-def reply_published_cb(sender, user, reply, **kwargs):
     """Send e-mail when a review reply is published.
 
     Listens to the ``reply_published`` signal and sends an e-mail if this type
@@ -145,9 +121,8 @@
     """
     siteconfig = SiteConfiguration.objects.get_current()
 
-    if siteconfig.get('mail_send_review_mail'):
+    if siteconfig.get('mail_send_review_mail') and not trivial:
         mail_reply(reply, user)
->>>>>>> 71eec06f
 
 
 def user_registered_cb(user, **kwargs):
@@ -203,47 +178,32 @@
     return build_email_address(user.get_full_name(), user.email)
 
 
-def get_email_addresses_for_group(group):
+def get_email_addresses_for_group(group, review_request_id=None):
     """Build a list of e-mail addresses for the group.
 
     Args:
         group (reviewboard.reviews.models.Group):
             The review group to build the e-mail addresses for.
 
-<<<<<<< HEAD
-def get_email_addresses_for_group(g, review_request_id=None):
-    addresses = []
-
-    if g.mailing_list:
-        if ',' in g.mailing_list:
-            # The mailing list field has multiple e-mail addresses in it.
-            # We don't know which one should have the group's display name
-            # attached to it, so just return their custom list as-is.
-            addresses = g.mailing_list.split(',')
-        else:
-            # The mailing list field has only one e-mail address in it,
-            # so we can just use that and the group's display name.
-            addresses = [u'"%s" <%s>' % (g.display_name, g.mailing_list)]
-
-    if not (g.mailing_list and g.email_list_only):
-=======
     Returns:
         list: A list of properly formatted e-mail addresses for all users in
         the review group.
     """
+    addresses = []
+
     if group.mailing_list:
         if ',' not in group.mailing_list:
             # The mailing list field has only one e-mail address in it,
             # so we can just use that and the group's display name.
-            return [build_email_address(group.display_name,
-                                        group.mailing_list)]
+            addresses =  [build_email_address(group.display_name,
+                                              group.mailing_list)]
         else:
             # The mailing list field has multiple e-mail addresses in it.
             # We don't know which one should have the group's display name
             # attached to it, so just return their custom list as-is.
-            return group.mailing_list.split(',')
-    else:
->>>>>>> 71eec06f
+            addresses = group.mailing_list.split(',')
+
+    if not (group.mailing_list and group.email_list_only):
         users_q = Q(is_active=True)
 
         local_site = group.local_site
@@ -252,7 +212,7 @@
             users_q = users_q & (Q(local_site=local_site) |
                                  Q(local_site_admins=local_site))
 
-        users = group.users.filter(users_q)
+        users = group.users.filter(users_q).select_related('profile')
 
         if review_request_id:
             users = users.extra(select={
@@ -270,7 +230,8 @@
             get_email_address_for_user(u)
             for u in users
             if (u.should_send_email() and
-                u.visibility != ReviewRequestVisit.MUTED)
+                (not review_request_id or
+                 u.visibility != ReviewRequestVisit.MUTED))
         ])
 
     return addresses
@@ -395,21 +356,20 @@
     recipients = set()
     to_field = set()
 
-<<<<<<< HEAD
-    target_people = target_people.extra(select={
-        'visibility': """
-            SELECT accounts_reviewrequestvisit.visibility
-              FROM accounts_reviewrequestvisit
-             WHERE accounts_reviewrequestvisit.review_request_id =
-                   reviews_reviewrequest_target_people.reviewrequest_id
-               AND accounts_reviewrequestvisit.user_id =
-                   reviews_reviewrequest_target_people.user_id
-        """
-    })
-=======
     local_site = review_request.local_site_id
     submitter = review_request.submitter
-    target_people = review_request.target_people.filter(is_active=True)
+
+    target_people = review_request.target_people.filter(is_active=True).extra(
+        select={
+            'visibility': """
+                SELECT accounts_reviewrequestvisit.visibility
+                  FROM accounts_reviewrequestvisit
+                 WHERE accounts_reviewrequestvisit.review_request_id =
+                       reviews_reviewrequest_target_people.reviewrequest_id
+                   AND accounts_reviewrequestvisit.user_id =
+                       reviews_reviewrequest_target_people.user_id
+            """
+        })
 
     starred_users = User.objects.filter(
         is_active=True,
@@ -417,7 +377,6 @@
         profile__should_send_email=True)
 
     local_site_q = Q()
->>>>>>> 71eec06f
 
     if local_site:
         # Filter out users who are on the reviewer list in some form or have
@@ -486,7 +445,8 @@
         to_field.update(
             recipient
             for recipient in target_people.select_related('Profile')
-            if recipient.should_send_email()
+            if (recipient.should_send_email() and
+                recipient.visibility != ReviewRequestVisit.MUTED)
         )
 
         recipients.update(to_field)
@@ -505,7 +465,7 @@
     return to_field, cc_field
 
 
-def recipients_to_addresses(recipients):
+def recipients_to_addresses(recipients, review_request_id=None):
     """Return the set of e-mail addresses for the recipients.
 
     Args:
@@ -513,58 +473,19 @@
             A list of :py:class:`django.contrib.auth.models.User`s and
             :py:class:`reviewboard.reviews.models.Group`s.
 
-<<<<<<< HEAD
-        for group in review_request.target_groups.all():
-            recipients.update(get_email_addresses_for_group(
-                group, review_request_id=review_request.id))
-
-        for u in target_people:
-            if (u.should_send_email() and
-                u.visibility != ReviewRequestVisit.MUTED):
-                email_address = get_email_address_for_user(u)
-                recipients.add(email_address)
-                to_field.add(email_address)
-=======
     Returns:
         set: The e-mail addresses for all recipients.
     """
     addresses = set()
-    groups = set()  # All groups without an associated mailing list.
 
     for recipient in recipients:
         assert isinstance(recipient, User) or isinstance(recipient, Group)
 
         if isinstance(recipient, User):
             addresses.add(get_email_address_for_user(recipient))
-        elif recipient.mailing_list:
-            if ',' in recipient.mailing_list:
-                addresses.update(recipient.mailing_list.split(','))
-            else:
-                addresses.add(build_email_address(recipient.display_name,
-                                                  recipient.mailing_list))
         else:
-            groups.add(recipient)
-
-    if groups:
-        user_q = Q(is_active=True)
-        group_qs = Q()
-
-        for group in groups:
-            group_q = Q(review_groups=group)
-
-            if group.local_site_id:
-                group_q &= (Q(local_site__id=group.local_site_id) |
-                            Q(local_site_admins__id=group.local_site_id))
-
-            group_qs |= group_q
-
-        user_q &= group_qs
-
-        addresses.update(
-            get_email_address_for_user(user)
-            for user in User.objects.filter(user_q).select_related('profile')
-            if user.should_send_email()
-        )
+            addresses.update(get_email_addresses_for_group(recipient,
+                                                           review_request_id))
 
     return addresses
 
@@ -618,9 +539,8 @@
     local_site = review_request.local_site
     from_email = get_email_address_for_user(user)
 
-    to_field = recipients_to_addresses(to_field)
-    cc_field = recipients_to_addresses(cc_field) - to_field
->>>>>>> 71eec06f
+    to_field = recipients_to_addresses(to_field, review_request.id)
+    cc_field = recipients_to_addresses(cc_field, review_request.id) - to_field
 
     if not user.should_send_own_updates():
         to_field.discard(get_email_address_for_user(user))
@@ -792,12 +712,6 @@
                     pk__in=user_pks))
 
             if 'target_groups' in changed_field_names:
-<<<<<<< HEAD
-                for item in fields_changed['target_groups']['added']:
-                    group = Group.objects.get(pk=item[2])
-                    limit_recipients_to += get_email_addresses_for_group(
-                        group, review_request.id)
-=======
                 group_pks = [
                     item[2]
                     for item in fields_changed['target_groups']['added']
@@ -823,7 +737,6 @@
     to_field, cc_field = filter_email_recipients_from_hooks(
         to_field, cc_field, signal, review_request=review_request, user=user,
         **extra_filter_kwargs)
->>>>>>> 71eec06f
 
     review_request.time_emailed = timezone.now()
     review_request.email_message_id = \
